--- conflicted
+++ resolved
@@ -1,10 +1,6 @@
 import { cloneDeep } from 'lodash';
 import { createDiscreteApi } from 'naive-ui';
-<<<<<<< HEAD
 import { computed, getCurrentInstance, nextTick, onUnmounted, ref, watch } from 'vue';
-=======
-import { computed, type ComputedRef, nextTick, onUnmounted, ref, watch } from 'vue';
->>>>>>> 88e1c2cd
 
 import useIndexedDB from '@/hooks/IndexDBHook';
 import { audioService } from '@/services/audioService';
