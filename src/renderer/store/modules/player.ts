import { cloneDeep } from 'lodash';
import { defineStore } from 'pinia';
import { computed, ref } from 'vue';

import { getBilibiliAudioUrl } from '@/api/bilibili';
import { getLikedList, getMusicLrc, getMusicUrl, getParsingMusicUrl } from '@/api/music';
import { useMusicHistory } from '@/hooks/MusicHistoryHook';
import type { ILyric, ILyricText, SongResult } from '@/type/music';
import { getImgUrl } from '@/utils';
import { getImageLinearBackground } from '@/utils/linearColor';

import { useSettingsStore } from './settings';
import { useUserStore } from './user';

const musicHistory = useMusicHistory();

const preloadingSounds = ref<Howl[]>([]);

function getLocalStorageItem<T>(key: string, defaultValue: T): T {
  try {
    const item = localStorage.getItem(key);
    return item ? JSON.parse(item) : defaultValue;
  } catch {
    return defaultValue;
  }
}

// 提取公共函数：获取B站视频URL

export const getSongUrl = async (
  id: string | number,
  songData: SongResult,
  isDownloaded: boolean = false
) => {
  if (songData.playMusicUrl) {
    return songData.playMusicUrl;
  }

  if (songData.source === 'bilibili' && songData.bilibiliData) {
    console.log('加载B站音频URL');
    if (!songData.playMusicUrl && songData.bilibiliData.bvid && songData.bilibiliData.cid) {
      try {
        songData.playMusicUrl = await getBilibiliAudioUrl(
          songData.bilibiliData.bvid,
          songData.bilibiliData.cid
        );
        return songData.playMusicUrl;
      } catch (error) {
        console.error('重启后获取B站音频URL失败:', error);
        return '';
      }
    }
    return songData.playMusicUrl || '';
  }

  const numericId = typeof id === 'string' ? parseInt(id, 10) : id;
  const { data } = await getMusicUrl(numericId, isDownloaded);
  let url = '';
  let songDetail = null;
  try {
    if (data.data[0].freeTrialInfo || !data.data[0].url) {
      const res = await getParsingMusicUrl(numericId, cloneDeep(songData));
      url = res.data.data.url;
      songDetail = res.data.data;
    } else {
      songDetail = data.data[0] as any;
    }
  } catch (error) {
    console.error('error', error);
  }
  if (isDownloaded) {
    return songDetail;
  }
  url = url || data.data[0].url;
  return url;
};

const parseTime = (timeString: string): number => {
  const [minutes, seconds] = timeString.split(':');
  return Number(minutes) * 60 + Number(seconds);
};

const parseLyricLine = (lyricLine: string): { time: number; text: string } => {
  const TIME_REGEX = /(\d{2}:\d{2}(\.\d*)?)/g;
  const LRC_REGEX = /(\[(\d{2}):(\d{2})(\.(\d*))?\])/g;
  const timeText = lyricLine.match(TIME_REGEX)?.[0] || '';
  const time = parseTime(timeText);
  const text = lyricLine.replace(LRC_REGEX, '').trim();
  return { time, text };
};

const parseLyrics = (lyricsString: string): { lyrics: ILyricText[]; times: number[] } => {
  const lines = lyricsString.split('\n');
  const lyrics: ILyricText[] = [];
  const times: number[] = [];
  lines.forEach((line) => {
    const { time, text } = parseLyricLine(line);
    times.push(time);
    lyrics.push({ text, trText: '' });
  });
  return { lyrics, times };
};

export const loadLrc = async (id: string | number): Promise<ILyric> => {
  if (typeof id === 'string' && id.includes('--')) {
    console.log('B站音频，无需加载歌词');
    return {
      lrcTimeArray: [],
      lrcArray: []
    };
  }

  try {
    const numericId = typeof id === 'string' ? parseInt(id, 10) : id;
    const { data } = await getMusicLrc(numericId);
    const { lyrics, times } = parseLyrics(data.lrc.lyric);
    const tlyric: Record<string, string> = {};

    if (data.tlyric && data.tlyric.lyric) {
      const { lyrics: tLyrics, times: tTimes } = parseLyrics(data.tlyric.lyric);
      tLyrics.forEach((lyric, index) => {
        tlyric[tTimes[index].toString()] = lyric.text;
      });
    }

    lyrics.forEach((item, index) => {
      item.trText = item.text ? tlyric[times[index].toString()] || '' : '';
    });
    return {
      lrcTimeArray: times,
      lrcArray: lyrics
    };
  } catch (err) {
    console.error('Error loading lyrics:', err);
    return {
      lrcTimeArray: [],
      lrcArray: []
    };
  }
};

const getSongDetail = async (playMusic: SongResult) => {
  playMusic.playLoading = true;

  if (playMusic.source === 'bilibili') {
    console.log('处理B站音频详情');
    const { backgroundColor, primaryColor } =
      playMusic.backgroundColor && playMusic.primaryColor
        ? playMusic
        : await getImageLinearBackground(getImgUrl(playMusic?.picUrl, '30y30'));

    playMusic.playLoading = false;
    return { ...playMusic, backgroundColor, primaryColor } as SongResult;
  }

  const playMusicUrl = playMusic.playMusicUrl || (await getSongUrl(playMusic.id, playMusic));
  const { backgroundColor, primaryColor } =
    playMusic.backgroundColor && playMusic.primaryColor
      ? playMusic
      : await getImageLinearBackground(getImgUrl(playMusic?.picUrl, '30y30'));

  playMusic.playLoading = false;
  return { ...playMusic, playMusicUrl, backgroundColor, primaryColor } as SongResult;
};

const preloadNextSong = (nextSongUrl: string) => {
  try {
    if (preloadingSounds.value.length >= 2) {
      const oldestSound = preloadingSounds.value.shift();
      if (oldestSound) {
        oldestSound.unload();
      }
    }

    const sound = new Howl({
      src: [nextSongUrl],
      html5: true,
      preload: true,
      autoplay: false
    });

    preloadingSounds.value.push(sound);

    sound.on('loaderror', () => {
      console.error('预加载音频失败:', nextSongUrl);
      const index = preloadingSounds.value.indexOf(sound);
      if (index > -1) {
        preloadingSounds.value.splice(index, 1);
      }
      sound.unload();
    });

    return sound;
  } catch (error) {
    console.error('预加载音频出错:', error);
    return null;
  }
};

const fetchSongs = async (playList: SongResult[], startIndex: number, endIndex: number) => {
  try {
    const songs = playList.slice(Math.max(0, startIndex), Math.min(endIndex, playList.length));

    const detailedSongs = await Promise.all(
      songs.map(async (song: SongResult) => {
        try {
          if (!song.playMusicUrl || (song.source === 'netease' && !song.backgroundColor)) {
            return await getSongDetail(song);
          }
          return song;
        } catch (error) {
          console.error('获取歌曲详情失败:', error);
          return song;
        }
      })
    );

    const nextSong = detailedSongs[0];
    if (nextSong && !(nextSong.lyric && nextSong.lyric.lrcTimeArray.length > 0)) {
      try {
        nextSong.lyric = await loadLrc(nextSong.id);
      } catch (error) {
        console.error('加载歌词失败:', error);
      }
    }

    detailedSongs.forEach((song, index) => {
      if (song && startIndex + index < playList.length) {
        playList[startIndex + index] = song;
      }
    });

    if (nextSong && nextSong.playMusicUrl) {
      preloadNextSong(nextSong.playMusicUrl);
    }
  } catch (error) {
    console.error('获取歌曲列表失败:', error);
  }
};

const loadLrcAsync = async (playMusic: SongResult) => {
  if (playMusic.lyric && playMusic.lyric.lrcTimeArray.length > 0) {
    return;
  }
  const lyrics = await loadLrc(playMusic.id);
  playMusic.lyric = lyrics;
};

export const usePlayerStore = defineStore('player', () => {
  const play = ref(false);
  const isPlay = ref(false);
  const playMusic = ref<SongResult>(getLocalStorageItem('currentPlayMusic', {} as SongResult));
  const playMusicUrl = ref(getLocalStorageItem('currentPlayMusicUrl', ''));
  const playList = ref<SongResult[]>(getLocalStorageItem('playList', []));
  const playListIndex = ref(getLocalStorageItem('playListIndex', 0));
  const playMode = ref(getLocalStorageItem('playMode', 0));
  const musicFull = ref(false);
  const favoriteList = ref<number[]>(getLocalStorageItem('favoriteList', []));
  const savedPlayProgress = ref<number | undefined>();

  const currentSong = computed(() => playMusic.value);
  const isPlaying = computed(() => isPlay.value);
  const currentPlayList = computed(() => playList.value);
  const currentPlayListIndex = computed(() => playListIndex.value);

  const handlePlayMusic = async (music: SongResult, isPlay: boolean = true) => {
    // 处理B站视频，确保URL有效
    if (music.source === 'bilibili' && music.bilibiliData) {
      try {
        console.log('处理B站视频，检查URL有效性');
        // 清除之前的URL，强制重新获取
        music.playMusicUrl = undefined;

        // 重新获取B站视频URL
        if (music.bilibiliData.bvid && music.bilibiliData.cid) {
          music.playMusicUrl = await getBilibiliAudioUrl(
            music.bilibiliData.bvid,
            music.bilibiliData.cid
          );
          console.log('获取B站URL成功:', music.playMusicUrl);
        }
      } catch (error) {
        console.error('获取B站音频URL失败:', error);
        throw error; // 向上抛出错误，让调用者处理
      }
    }

    const updatedPlayMusic = await getSongDetail(music);
    playMusic.value = updatedPlayMusic;
    playMusicUrl.value = updatedPlayMusic.playMusicUrl as string;

    play.value = isPlay;

    localStorage.setItem('currentPlayMusic', JSON.stringify(playMusic.value));
    localStorage.setItem('currentPlayMusicUrl', playMusicUrl.value);
    localStorage.setItem('isPlaying', play.value.toString());

    let title = updatedPlayMusic.name;

    if (updatedPlayMusic.source === 'netease' && updatedPlayMusic?.song?.artists) {
      title += ` - ${updatedPlayMusic.song.artists.reduce(
        (prev: string, curr: any) => `${prev}${curr.name}/`,
        ''
      )}`;
    } else if (updatedPlayMusic.source === 'bilibili' && updatedPlayMusic?.song?.ar?.[0]) {
      title += ` - ${updatedPlayMusic.song.ar[0].name}`;
    }

    document.title = title;

    loadLrcAsync(playMusic.value);

    musicHistory.addMusic(playMusic.value);

    playListIndex.value = playList.value.findIndex(
      (item: SongResult) => item.id === music.id && item.source === music.source
    );

    fetchSongs(playList.value, playListIndex.value + 1, playListIndex.value + 6);
  };

  const setPlay = async (song: SongResult) => {
    try {
      await handlePlayMusic(song);
      localStorage.setItem('currentPlayMusic', JSON.stringify(playMusic.value));
      localStorage.setItem('currentPlayMusicUrl', playMusicUrl.value);
      return true;
    } catch (error) {
      console.error('设置播放失败:', error);
      return false;
    }
  };

  const setIsPlay = (value: boolean) => {
    isPlay.value = value;
    localStorage.setItem('isPlaying', value.toString());
  };

  const setPlayMusic = async (value: boolean | SongResult) => {
    if (typeof value === 'boolean') {
      play.value = value;
      isPlay.value = value;
      localStorage.setItem('isPlaying', value.toString());
    } else {
      await handlePlayMusic(value);
      play.value = true;
      isPlay.value = true;
      localStorage.setItem('currentPlayMusic', JSON.stringify(playMusic.value));
      localStorage.setItem('currentPlayMusicUrl', playMusicUrl.value);
    }
  };

  const setMusicFull = (value: boolean) => {
    musicFull.value = value;
  };

  const setPlayList = (list: SongResult[]) => {
    playListIndex.value = list.findIndex((item) => item.id === playMusic.value.id);
    playList.value = list;
    localStorage.setItem('playList', JSON.stringify(list));
    localStorage.setItem('playListIndex', playListIndex.value.toString());
  };

  const addToNextPlay = (song: SongResult) => {
    const list = [...playList.value];
    const currentIndex = playListIndex.value;

    const existingIndex = list.findIndex((item) => item.id === song.id);
    if (existingIndex !== -1) {
      list.splice(existingIndex, 1);
    }

    list.splice(currentIndex + 1, 0, song);
    setPlayList(list);
  };

  const nextPlay = async () => {
    if (playList.value.length === 0) {
      play.value = true;
      return;
    }

    let nowPlayListIndex: number;

    if (playMode.value === 2) {
      do {
        nowPlayListIndex = Math.floor(Math.random() * playList.value.length);
      } while (nowPlayListIndex === playListIndex.value && playList.value.length > 1);
    } else {
      nowPlayListIndex = (playListIndex.value + 1) % playList.value.length;
    }

    playListIndex.value = nowPlayListIndex;

    // 获取下一首歌曲
    const nextSong = playList.value[playListIndex.value];

    // 如果是B站视频，确保重新获取URL
    if (nextSong.source === 'bilibili' && nextSong.bilibiliData) {
      // 清除之前的URL，确保重新获取
      nextSong.playMusicUrl = undefined;
      console.log('下一首是B站视频，已清除URL强制重新获取');
    }

    await handlePlayMusic(nextSong);
  };

  const prevPlay = async () => {
    if (playList.value.length === 0) {
      play.value = true;
      return;
    }
    const nowPlayListIndex =
      (playListIndex.value - 1 + playList.value.length) % playList.value.length;

    // 获取上一首歌曲
    const prevSong = playList.value[nowPlayListIndex];

    // 如果是B站视频，确保重新获取URL
    if (prevSong.source === 'bilibili' && prevSong.bilibiliData) {
      // 清除之前的URL，确保重新获取
      prevSong.playMusicUrl = undefined;
      console.log('上一首是B站视频，已清除URL强制重新获取');
    }

    await handlePlayMusic(prevSong);
    await fetchSongs(playList.value, playListIndex.value - 5, nowPlayListIndex);
  };

  const togglePlayMode = () => {
    playMode.value = (playMode.value + 1) % 3;
    localStorage.setItem('playMode', JSON.stringify(playMode.value));
  };

  const addToFavorite = async (id: number) => {
    if (!favoriteList.value.includes(id)) {
      favoriteList.value.push(id);
      localStorage.setItem('favoriteList', JSON.stringify(favoriteList.value));
    }
  };

  const removeFromFavorite = async (id: number) => {
    favoriteList.value = favoriteList.value.filter((item) => item !== id);
    localStorage.setItem('favoriteList', JSON.stringify(favoriteList.value));
  };

<<<<<<< HEAD
=======
  const removeFromPlayList = (id: number) => {
    const index = playList.value.findIndex((item) => item.id === id);
    if (index === -1) return;

    // 如果删除的是当前播放的歌曲，先切换到下一首
    if (id === playMusic.value.id) {
      nextPlay();
    }

    // 从播放列表中移除，使用不可变的方式
    const newPlayList = [...playList.value];
    newPlayList.splice(index, 1);
    setPlayList(newPlayList);
  };

  // 初始化播放状态
>>>>>>> 56c3ca1c
  const initializePlayState = async () => {
    const settingStore = useSettingsStore();
    const savedPlayList = getLocalStorageItem('playList', []);
    const savedPlayMusic = getLocalStorageItem<SongResult | null>('currentPlayMusic', null);
    const savedProgress = localStorage.getItem('playProgress');

    if (savedPlayList.length > 0) {
      setPlayList(savedPlayList);
    }

    if (savedPlayMusic && Object.keys(savedPlayMusic).length > 0) {
      try {
        console.log('恢复上次播放的音乐:', savedPlayMusic.name);
        console.log('settingStore.setData', settingStore.setData);
        const isPlaying = settingStore.setData.autoPlay;

        // 如果是B站视频，确保播放URL能够在重启后正确恢复
        if (savedPlayMusic.source === 'bilibili' && savedPlayMusic.bilibiliData) {
          console.log('恢复B站视频播放', savedPlayMusic.bilibiliData);
          // 清除之前可能存在的播放URL，确保重新获取
          savedPlayMusic.playMusicUrl = undefined;
        }

        await handlePlayMusic({ ...savedPlayMusic, playMusicUrl: undefined }, isPlaying);

        if (savedProgress) {
          try {
            const progress = JSON.parse(savedProgress);
            if (progress && progress.songId === savedPlayMusic.id) {
              savedPlayProgress.value = progress.progress;
            } else {
              localStorage.removeItem('playProgress');
            }
          } catch (e) {
            console.error('解析保存的播放进度失败', e);
            localStorage.removeItem('playProgress');
          }
        }
      } catch (error) {
        console.error('重新获取音乐链接失败:', error);
        play.value = false;
        isPlay.value = false;
        playMusic.value = {} as SongResult;
        playMusicUrl.value = '';
        localStorage.removeItem('currentPlayMusic');
        localStorage.removeItem('currentPlayMusicUrl');
        localStorage.removeItem('isPlaying');
        localStorage.removeItem('playProgress');
      }
    }
  };

  const initializeFavoriteList = async () => {
    const userStore = useUserStore();
    const localFavoriteList = localStorage.getItem('favoriteList');
    const localList: number[] = localFavoriteList ? JSON.parse(localFavoriteList) : [];

    if (userStore.user && userStore.user.userId) {
      try {
        const res = await getLikedList(userStore.user.userId);
        if (res.data?.ids) {
          const serverList = res.data.ids.reverse();
          const mergedList = Array.from(new Set([...localList, ...serverList]));
          favoriteList.value = mergedList;
        } else {
          favoriteList.value = localList;
        }
      } catch (error) {
        console.error('获取服务器收藏列表失败，使用本地数据:', error);
        favoriteList.value = localList;
      }
    } else {
      favoriteList.value = localList;
    }

    localStorage.setItem('favoriteList', JSON.stringify(favoriteList.value));
  };

  return {
    play,
    isPlay,
    playMusic,
    playMusicUrl,
    playList,
    playListIndex,
    playMode,
    musicFull,
    savedPlayProgress,
    favoriteList,

    currentSong,
    isPlaying,
    currentPlayList,
    currentPlayListIndex,

    setPlay,
    setIsPlay,
    nextPlay,
    prevPlay,
    setPlayMusic,
    setMusicFull,
    setPlayList,
    addToNextPlay,
    togglePlayMode,
    initializePlayState,
    initializeFavoriteList,
    addToFavorite,
    removeFromFavorite,
    removeFromPlayList
  };
});<|MERGE_RESOLUTION|>--- conflicted
+++ resolved
@@ -444,8 +444,6 @@
     localStorage.setItem('favoriteList', JSON.stringify(favoriteList.value));
   };
 
-<<<<<<< HEAD
-=======
   const removeFromPlayList = (id: number) => {
     const index = playList.value.findIndex((item) => item.id === id);
     if (index === -1) return;
@@ -462,7 +460,6 @@
   };
 
   // 初始化播放状态
->>>>>>> 56c3ca1c
   const initializePlayState = async () => {
     const settingStore = useSettingsStore();
     const savedPlayList = getLocalStorageItem('playList', []);
