<template>
  <div class="user-page">
    <div
      v-if="userDetail && user"
      class="left"
      :class="setAnimationClass('animate__fadeInLeft')"
      :style="{ backgroundImage: `url(${getImgUrl((user as any)?.backgroundUrl)})` }"
    >
      <div class="page">
<<<<<<< HEAD
        <div class="user-name">{{ user?.nickname }}</div>
=======
        <div class="user-name">
          <span>{{ user.nickname }}</span>
          <span v-if="currentLoginType" class="login-type">{{
            t('login.title.' + currentLoginType)
          }}</span>
        </div>
>>>>>>> 88e1c2cd
        <div class="user-info">
          <n-avatar round :size="50" :src="getImgUrl((user as any)?.avatarUrl, '50y50')" />
          <div class="user-info-list">
            <div class="user-info-item">
              <div class="label">{{ userDetail.profile.followeds }}</div>
              <div>{{ t('user.profile.followers') }}</div>
            </div>
            <div class="user-info-item" @click="showFollowList">
              <div class="label">{{ userDetail.profile.follows }}</div>
              <div>{{ t('user.profile.following') }}</div>
            </div>
            <div class="user-info-item">
              <div class="label">{{ userDetail?.level }}</div>
              <div>{{ t('user.profile.level') }}</div>
            </div>
          </div>
        </div>
        <div class="uesr-signature">{{ userDetail.profile.signature }}</div>
        <div class="play-list" :class="setAnimationClass('animate__fadeInLeft')">
          <div class="title">
            <div>{{ t('user.playlist.created') }}</div>
            <div class="import-btn" @click="goToImportPlaylist" v-if="isElectron">
              {{ t('comp.playlist.import.button') }}
            </div>
          </div>
          <n-scrollbar>
            <div
              v-for="(item, index) in playList"
              :key="index"
              class="play-list-item"
              @click="openPlaylist(item)"
            >
              <n-image
                :src="getImgUrl(item.coverImgUrl, '50y50')"
                class="play-list-item-img"
                lazy
                preview-disabled
              />
              <div class="play-list-item-info">
                <div class="play-list-item-name">
                  <n-ellipsis :line-clamp="1">{{ item?.name }}</n-ellipsis>
                  <div v-if="item.creator.userId === user.userId" class="playlist-creator-tag">
                    {{ t('user.playlist.mine') }}
                  </div>
                </div>
                <div class="play-list-item-count">
                  {{ t('user.playlist.trackCount', { count: item.trackCount }) }}，{{
                    t('user.playlist.playCount', { count: item.playCount })
                  }}
                </div>
              </div>
            </div>
            <div class="pb-20"></div>
            <play-bottom />
          </n-scrollbar>
        </div>
      </div>
    </div>
    <div
      v-if="!isMobile"
      v-loading="infoLoading"
      class="right"
      :class="setAnimationClass('animate__fadeInRight')"
    >
      <div class="title">{{ t('user.ranking.title') }}</div>
      <div class="record-list">
        <n-scrollbar>
          <div
            v-for="(item, index) in recordList"
            :key="item.id"
            class="record-item"
            :class="setAnimationClass('animate__bounceInUp')"
            :style="setAnimationDelay(index, 25)"
          >
            <div class="play-score">
              {{ index + 1 }}
            </div>
            <song-item class="song-item" :item="item" mini @play="handlePlay" />
          </div>
          <play-bottom />
        </n-scrollbar>
      </div>
    </div>
    <!-- 未登录时显示登录组件 -->
    <div
      v-if="!isLoggedIn && isMobile"
      class="login-container"
      :class="setAnimationClass('animate__fadeIn')"
    >
      <login-component @login-success="handleLoginSuccess" />
    </div>
  </div>
</template>

<script lang="ts" setup>
import { useMessage } from 'naive-ui';
import { computed, onBeforeUnmount, onMounted, ref, watch } from 'vue';
import { useI18n } from 'vue-i18n';
import { useRouter } from 'vue-router';

import { getListDetail } from '@/api/list';
import { getUserDetail, getUserPlaylist, getUserRecord } from '@/api/user';
import { navigateToMusicList } from '@/components/common/MusicListNavigator';
import PlayBottom from '@/components/common/PlayBottom.vue';
import SongItem from '@/components/common/SongItem.vue';
import { usePlayerStore } from '@/store/modules/player';
import { useUserStore } from '@/store/modules/user';
import type { Playlist } from '@/types/listDetail';
import type { IUserDetail } from '@/types/user';
import { getImgUrl, isElectron, isMobile, setAnimationClass, setAnimationDelay } from '@/utils';
import { checkLoginStatus as checkAuthStatus } from '@/utils/auth';
import LoginComponent from '@/views/login/index.vue';

defineOptions({
  name: 'User'
});

const { t } = useI18n();
const userStore = useUserStore();
const playerStore = usePlayerStore();
const router = useRouter();
const userDetail = ref<IUserDetail>();
const playList = ref<any[]>([]);
const recordList = ref();
const infoLoading = ref(false);
const mounted = ref(true);
const list = ref<Playlist>();
const listLoading = ref(false);
const message = useMessage();

const user = computed(() => userStore.user);

const goToImportPlaylist = () => {
  router.push('/playlist/import');
};

onBeforeUnmount(() => {
  mounted.value = false;
});

// 检查登录状态
const checkLoginStatus = () => {
  // 优先使用 userStore 中的状态
  if (userStore.user && userStore.loginType) {
    return true;
  }

  // 如果 store 中没有数据，尝试从 localStorage 恢复
  const loginInfo = checkAuthStatus();

  if (!loginInfo.isLoggedIn) {
    !isMobile.value && router.push('/login');
    return false;
  }

  // 恢复用户数据和登录类型到 store
  if (!userStore.user && loginInfo.user) {
    userStore.setUser(loginInfo.user);
  }

  if (!userStore.loginType && loginInfo.loginType) {
    userStore.setLoginType(loginInfo.loginType);
  }

  return true;
};

const loadPage = async () => {
  if (!mounted.value) return;

  // 检查登录状态
  if (!checkLoginStatus()) return;

  await loadData();
};

const loadData = async () => {
  try {
    infoLoading.value = true;

    if (!user.value) {
      console.warn('用户数据不存在，尝试重新获取');
      // 可以尝试重新获取用户数据
      return;
    }

    // 使用 Promise.all 并行请求提高效率
    const [userDetailRes, playlistRes, recordRes] = await Promise.all([
      getUserDetail(user.value.userId),
      getUserPlaylist(user.value.userId),
      getUserRecord(user.value.userId)
    ]);

    if (!mounted.value) return;

    userDetail.value = (userDetailRes as any).data;
    playList.value = (playlistRes as any).data.playlist;
    recordList.value = (recordRes as any).data.allData.map((item: unknown) => ({
      ...(item as any),
      ...(item as any).song,
      picUrl: (item as any).song.al.picUrl
    }));
  } catch (error: unknown) {
    console.error('加载用户页面失败:', error);
    if ((error as any).response?.status === 401) {
      userStore.handleLogout();
      router.push('/login');
    } else {
      // 添加更多错误处理和重试逻辑
      message.error(t('user._message.loadFailed'));
    }
  } finally {
    if (mounted.value) {
      infoLoading.value = false;
    }
  }
};

// 监听路由变化
watch(
  () => router.currentRoute.value.path,
  (newPath) => {
    console.log('newPath', newPath);
    if (newPath === '/user') {
      checkLoginStatus();
      loadData();
    }
  }
);

// 监听用户状态变化
watch(
  () => userStore.user,
  (newUser) => {
    if (!mounted.value) return;
    if (newUser) {
      checkLoginStatus();
      loadPage();
    }
  }
);

// 页面挂载时检查登录状态
onMounted(() => {
  checkLoginStatus() && loadData();
});

// 替换显示歌单的方法
const openPlaylist = (item: unknown) => {
  listLoading.value = true;

  getListDetail((item as any).id).then((res) => {
    list.value = res.data.playlist;
    listLoading.value = false;

    navigateToMusicList(router, {
      id: (item as any).id,
      type: 'playlist',
      name: (item as any).name,
      songList: (res.data.playlist.tracks as any) || [],
      listInfo: res.data.playlist,
      canRemove: true // 保留可移除功能
    });
  });
};

const handlePlay = () => {
  const tracks = recordList.value || [];
  playerStore.setPlayList(tracks);
};

// 显示关注列表
const showFollowList = () => {
  if (!user.value) return;
  router.push('/user/follows');
};

// // 显示粉丝列表
// const showFollowerList = () => {
//   if (!user.value) return;
//   router.push('/user/followers');
// }

const handleLoginSuccess = () => {
  // 处理登录成功后的逻辑
  checkLoginStatus();
  loadData();
};

const isLoggedIn = computed(() => userStore.user);
const currentLoginType = computed(() => userStore.loginType);
</script>

<style lang="scss" scoped>
.user-page {
  @apply flex h-full;
  .left {
    max-width: 600px;
    @apply flex-1 rounded-2xl overflow-hidden relative bg-no-repeat h-full;
    @apply bg-gray-900 dark:bg-gray-800;

    .page {
      @apply p-4 w-full z-10 flex flex-col h-full;
      @apply bg-black bg-opacity-40;
    }
    .title {
      @apply text-lg font-bold flex items-center justify-between;
      @apply text-gray-900 dark:text-white;
      .import-btn {
        @apply bg-light-100 font-normal rounded-lg px-2 py-1 text-opacity-70 text-sm hover:bg-light-200 hover:text-green-500 dark:bg-dark-200 dark:hover:bg-dark-300 dark:hover:text-green-400;
        @apply cursor-pointer;
        @apply transition-all duration-200;
      }
    }

    .user-name {
      @apply text-xl font-bold mb-4 flex justify-between;
      @apply text-white text-opacity-70;
    }

    .uesr-signature {
      @apply mt-4;
      @apply text-white text-opacity-70;
    }

    .user-info {
      @apply flex items-center;
      &-list {
        @apply flex justify-around w-2/5 text-center;
        @apply text-white text-opacity-70;

        .label {
          @apply text-xl font-bold text-white;
        }
      }

      &-item {
        @apply cursor-pointer;
      }
    }
  }

  .right {
    @apply flex-1 ml-4 overflow-hidden h-full;

    .record-list {
      @apply rounded-2xl;
      @apply bg-light dark:bg-black;
      height: calc(100% - 100px);

      .record-item {
        @apply flex items-center px-2 mb-2 rounded-2xl bg-light-100 dark:bg-dark-100;
      }

      .song-item {
        @apply flex-1;
      }

      .play-score {
        @apply text-gray-500 dark:text-gray-400 mr-2 text-lg w-10 h-10 rounded-full flex items-center justify-center;
      }
    }

    .title {
      @apply text-xl font-bold m-4;
      @apply text-gray-900 dark:text-white;
    }
  }
}

.play-list {
  @apply mt-4 py-4 px-2 rounded-xl flex-1 overflow-hidden;
  @apply bg-light dark:bg-black;

  &-title {
    @apply text-lg;
    @apply text-gray-900 dark:text-white;
  }

  &-item {
    @apply flex items-center px-2 py-1 rounded-xl cursor-pointer;
    @apply transition-all duration-200;
    @apply hover:bg-light-200 dark:hover:bg-dark-200;

    &-img {
      width: 60px;
      height: 60px;
      @apply rounded-xl;
    }

    &-info {
      @apply ml-2 flex-1;
    }

    &-name {
      @apply text-gray-900 dark:text-white text-base flex items-center gap-2;

      .playlist-creator-tag {
        @apply inline-flex items-center justify-center px-2 rounded-full text-xs;
        @apply bg-light-300 text-primary dark:bg-dark-300 dark:text-white;
        @apply border border-primary/20 dark:border-primary/30;
        height: 18px;
        font-size: 10px;
        font-weight: 500;
        min-width: 60px;
        backdrop-filter: blur(4px);
        -webkit-backdrop-filter: blur(4px);
      }
    }

    &-count {
      @apply text-gray-500 dark:text-gray-400;
    }
  }
}

.login-type {
  @apply text-sm text-green-500 dark:text-green-400;
}

.mobile {
  .user-page {
    @apply px-4;
  }

  .login-container {
    @apply flex justify-center items-center h-full w-full;
  }
}
</style><|MERGE_RESOLUTION|>--- conflicted
+++ resolved
@@ -7,16 +7,12 @@
       :style="{ backgroundImage: `url(${getImgUrl((user as any)?.backgroundUrl)})` }"
     >
       <div class="page">
-<<<<<<< HEAD
-        <div class="user-name">{{ user?.nickname }}</div>
-=======
         <div class="user-name">
           <span>{{ user.nickname }}</span>
           <span v-if="currentLoginType" class="login-type">{{
             t('login.title.' + currentLoginType)
           }}</span>
         </div>
->>>>>>> 88e1c2cd
         <div class="user-info">
           <n-avatar round :size="50" :src="getImgUrl((user as any)?.avatarUrl, '50y50')" />
           <div class="user-info-list">
