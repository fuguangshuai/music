--- conflicted
+++ resolved
@@ -238,12 +238,8 @@
 import SongItem from '@/components/common/SongItem.vue';
 import { useDownload } from '@/hooks/useDownload';
 import { useMusicStore, usePlayerStore } from '@/store';
-<<<<<<< HEAD
-import { SongResult } from '@/type/music';
 import type { Artist, ErrorObject, Song } from '@/types/common';
-=======
 import { SongResult } from '@/types/music';
->>>>>>> 88e1c2cd
 import { getImgUrl, isElectron, isMobile, setAnimationClass } from '@/utils';
 
 const { t } = useI18n();
