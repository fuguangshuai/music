<template>
  <div class="settings-container">
    <!-- 右侧内容区 -->
    <n-scrollbar ref="scrollbarRef" class="settings-content">
      <div class="set-page">
        <!-- 基础设置 -->
        <div class="settings-section">
          <div class="settings-section-title">{{ t('settings.sections.basic') }}</div>
          <div class="settings-section-content">
            <!-- 主题设置 -->
            <div class="set-item">
              <div>
                <div class="set-item-title">{{ t('settings.basic.themeMode') }}</div>
                <div class="set-item-content">{{ t('settings.basic.themeModeDesc') }}</div>
              </div>
              <div class="flex items-center gap-3">
                <div class="flex items-center gap-2">
                  <n-switch v-model:value="setData.autoTheme" @update:value="handleAutoThemeChange">
                    <template #checked><i class="ri-smartphone-line"></i></template>
                    <template #unchecked><i class="ri-settings-line"></i></template>
                  </n-switch>
                  <span class="text-sm text-gray-500">
                    {{
                      setData.autoTheme
                        ? t('settings.basic.autoTheme')
                        : t('settings.basic.manualTheme')
                    }}
                  </span>
                </div>
                <n-switch
                  v-model:value="isDarkTheme"
                  :disabled="setData.autoTheme"
                  :class="{ 'opacity-50': setData.autoTheme }"
                >
                  <template #checked><i class="ri-moon-line"></i></template>
                  <template #unchecked><i class="ri-sun-line"></i></template>
                </n-switch>
              </div>
            </div>

            <!-- 语言设置 -->
            <div class="set-item">
              <div>
                <div class="set-item-title">{{ t('settings.basic.language') }}</div>
                <div class="set-item-content">{{ t('settings.basic.languageDesc') }}</div>
              </div>
              <language-switcher />
            </div>

            <div class="set-item" v-if="isElectron">
              <div>
                <div class="set-item-title">{{ t('settings.basic.font') }}</div>
                <div class="set-item-content">{{ t('settings.basic.fontDesc') }}</div>
              </div>
              <div class="flex gap-2">
                <n-radio-group v-model:value="setData.fontScope" class="mt-2">
                  <n-radio key="global" value="global">{{
                    t('settings.basic.fontScope.global')
                  }}</n-radio>
                  <n-radio key="lyric" value="lyric">{{
                    t('settings.basic.fontScope.lyric')
                  }}</n-radio>
                </n-radio-group>
                <n-select
                  v-model:value="selectedFonts"
                  :options="systemFonts"
                  filterable
                  multiple
                  placeholder="选择字体"
                  style="width: 300px"
                  :render-label="renderFontLabel"
                >
                </n-select>
              </div>
            </div>

            <div v-if="selectedFonts.length > 0" class="font-preview-container">
              <div class="font-preview-title">{{ t('settings.basic.fontPreview.title') }}</div>
              <div class="font-preview" :style="{ fontFamily: setData.fontFamily }">
                <div class="preview-item">
                  <div class="preview-label">{{ t('settings.basic.fontPreview.chinese') }}</div>
                  <div class="preview-text">{{ t('settings.basic.fontPreview.chineseText') }}</div>
                </div>
                <div class="preview-item">
                  <div class="preview-label">{{ t('settings.basic.fontPreview.english') }}</div>
                  <div class="preview-text">{{ t('settings.basic.fontPreview.englishText') }}</div>
                </div>
                <div class="preview-item">
                  <div class="preview-label">{{ t('settings.basic.fontPreview.japanese') }}</div>
                  <div class="preview-text">{{ t('settings.basic.fontPreview.japaneseText') }}</div>
                </div>
                <div class="preview-item">
                  <div class="preview-label">{{ t('settings.basic.fontPreview.korean') }}</div>
                  <div class="preview-text">{{ t('settings.basic.fontPreview.koreanText') }}</div>
                </div>
              </div>
            </div>

            <!-- Token管理 -->
            <div class="set-item">
              <div>
                <div class="set-item-title">{{ t('settings.basic.tokenManagement') }}</div>
                <div class="set-item-content">
                  <div class="text-sm text-gray-500 mb-2">
                    {{ t('settings.basic.tokenStatus') }}:
                    {{
                      currentToken ? t('settings.basic.tokenSet') : t('settings.basic.tokenNotSet')
                    }}
                  </div>
                  <div v-if="currentToken" class="text-xs text-gray-400 mb-2 font-mono break-all">
                    {{ currentToken.substring(0, 50) }}...
                  </div>
                </div>
              </div>
              <div class="flex gap-2">
                <n-button size="small" @click="showTokenModal = true">
                  {{
                    currentToken ? t('settings.basic.modifyToken') : t('settings.basic.setToken')
                  }}
                </n-button>
                <n-button v-if="currentToken" size="small" type="error" @click="clearToken">
                  {{ t('settings.basic.clearToken') }}
                </n-button>
              </div>
            </div>

            <div class="set-item">
              <div>
                <div class="set-item-title">{{ t('settings.basic.animation') }}</div>
                <div class="set-item-content">
                  <div class="flex items-center gap-2">
                    <n-switch v-model:value="setData.noAnimate">
                      <template #checked>{{ t('common.off') }}</template>
                      <template #unchecked>{{ t('common.on') }}</template>
                    </n-switch>
                    <span>{{ t('settings.basic.animationDesc') }}</span>
                  </div>
                </div>
              </div>
              <div class="flex items-center gap-2">
                <span class="text-sm text-gray-400" v-if="!isMobile"
                  >{{ setData.animationSpeed }}x</span
                >
                <div class="w-40 flex justify-end">
                  <template v-if="!isMobile"
                    ><n-slider
                      v-model:value="setData.animationSpeed"
                      :min="0.1"
                      :max="3"
                      :step="0.1"
                      :marks="{
                        0.1: t('settings.basic.animationSpeed.slow'),
                        1: t('settings.basic.animationSpeed.normal'),
                        3: t('settings.basic.animationSpeed.fast')
                      }"
                      :disabled="setData.noAnimate"
                  /></template>
                  <template v-else>
                    <n-input-number
                      v-model:value="setData.animationSpeed"
                      :min="0.1"
                      :max="3"
                      :step="0.1"
                      :placeholder="t('settings.basic.animationSpeedPlaceholder')"
                      :disabled="setData.noAnimate"
                      button-placement="both"
                      style="width: 100px"
                    />
                  </template>
                </div>
              </div>
            </div>
          </div>
        </div>

        <!-- 播放设置 -->
        <div class="settings-section">
          <div class="settings-section-title">{{ t('settings.sections.playback') }}</div>
          <div class="settings-section-content">
            <div>
              <div class="set-item">
                <div>
                  <div class="set-item-title">{{ t('settings.playback.quality') }}</div>
                  <div class="set-item-content">
                    {{ t('settings.playback.qualityDesc') }}
                  </div>
                </div>
                <n-select
                  v-model:value="setData.musicQuality"
                  :options="[
                    { label: t('settings.playback.qualityOptions.standard'), value: 'standard' },
                    { label: t('settings.playback.qualityOptions.higher'), value: 'higher' },
                    { label: t('settings.playback.qualityOptions.exhigh'), value: 'exhigh' },
                    { label: t('settings.playback.qualityOptions.lossless'), value: 'lossless' },
                    { label: t('settings.playback.qualityOptions.hires'), value: 'hires' },
                    { label: t('settings.playback.qualityOptions.jyeffect'), value: 'jyeffect' },
                    { label: t('settings.playback.qualityOptions.sky'), value: 'sky' },
                    { label: t('settings.playback.qualityOptions.dolby'), value: 'dolby' },
                    { label: t('settings.playback.qualityOptions.jymaster'), value: 'jymaster' }
                  ]"
                  style="width: 160px"
                />
              </div>
            </div>
            <div class="set-item">
              <div>
                <div class="set-item-title">{{ t('settings.playback.musicSources') }}</div>
                <div class="set-item-content">
                  <div class="flex items-center gap-2">
                    <n-switch v-model:value="setData.enableMusicUnblock">
                      <template #checked>{{ t('common.on') }}</template>
                      <template #unchecked>{{ t('common.off') }}</template>
                    </n-switch>
                    <span>{{ t('settings.playback.musicUnblockEnableDesc') }}</span>
                  </div>
                  <div v-if="setData.enableMusicUnblock" class="mt-2">
                    <div class="text-sm">
                      <span class="text-gray-500">{{
                        t('settings.playback.selectedMusicSources')
                      }}</span>
                      <span v-if="musicSources.length > 0" class="text-gray-400">
                        {{ musicSources.join(', ') }}
                      </span>
                      <span v-else class="text-red-500 text-xs">
                        {{ t('settings.playback.noMusicSources') }}
                      </span>
                    </div>
                  </div>
                </div>
              </div>
              <n-button
                size="small"
                :disabled="!setData.enableMusicUnblock"
                @click="showMusicSourcesModal = true"
              >
                {{ t('settings.playback.configureMusicSources') }}
              </n-button>
            </div>

            <div class="set-item" v-if="platform === 'darwin'">
              <div>
                <div class="set-item-title">{{ t('settings.playback.showStatusBar') }}</div>
                <div class="set-item-content">
                  {{ t('settings.playback.showStatusBarContent') }}
                </div>
              </div>
              <n-switch v-model:value="setData.showTopAction">
                <template #checked>{{ t('common.on') }}</template>
                <template #unchecked>{{ t('common.off') }}</template>
              </n-switch>
            </div>

            <div class="set-item">
              <div>
                <div class="set-item-title">{{ t('settings.playback.autoPlay') }}</div>
                <div class="set-item-content">{{ t('settings.playback.autoPlayDesc') }}</div>
              </div>
              <n-switch v-model:value="setData.autoPlay">
                <template #checked>{{ t('common.on') }}</template>
                <template #unchecked>{{ t('common.off') }}</template>
              </n-switch>
            </div>
          </div>
        </div>

        <!-- 应用设置 -->
        <div v-if="isElectron" class="settings-section">
          <div class="settings-section-title">{{ t('settings.sections.application') }}</div>
          <div class="settings-section-content">
            <div class="set-item">
              <div>
                <div class="set-item-title">{{ t('settings.application.closeAction') }}</div>
                <div class="set-item-content">{{ t('settings.application.closeActionDesc') }}</div>
              </div>
              <n-select
                v-model:value="setData.closeAction"
                :options="[
                  { label: t('settings.application.closeOptions.ask'), value: 'ask' },
                  { label: t('settings.application.closeOptions.minimize'), value: 'minimize' },
                  { label: t('settings.application.closeOptions.close'), value: 'close' }
                ]"
                style="width: 160px"
              />
            </div>

            <div class="set-item">
              <div>
                <div class="set-item-title">{{ t('settings.application.shortcut') }}</div>
                <div class="set-item-content">{{ t('settings.application.shortcutDesc') }}</div>
              </div>
              <n-button size="small" @click="showShortcutModal = true">{{
                t('common.configure')
              }}</n-button>
            </div>

            <div v-if="isElectron" class="set-item">
              <div>
                <div class="set-item-title">{{ t('settings.application.download') }}</div>
                <div class="set-item-content">
                  <n-switch v-model:value="setData.alwaysShowDownloadButton" class="mr-2">
                    <template #checked>{{ t('common.show') }}</template>
                    <template #unchecked>{{ t('common.hide') }}</template>
                  </n-switch>
                  {{ t('settings.application.downloadDesc') }}
                </div>
              </div>
              <div class="flex items-center gap-2">
                <n-button size="small" @click="settingsStore.showDownloadDrawer = true">
                  {{ t('settings.application.download') }}
                </n-button>
              </div>
            </div>

            <div class="set-item">
              <div>
                <div class="set-item-title">{{ t('settings.application.unlimitedDownload') }}</div>
                <div class="set-item-content">
                  <n-switch v-model:value="setData.unlimitedDownload" class="mr-2">
                    <template #checked>{{ t('common.on') }}</template>
                    <template #unchecked>{{ t('common.off') }}</template>
                  </n-switch>
                  {{ t('settings.application.unlimitedDownloadDesc') }}
                </div>
              </div>
            </div>

            <div class="set-item">
              <div>
                <div class="set-item-title">{{ t('settings.application.downloadPath') }}</div>
                <div class="set-item-content">
                  {{ setData.downloadPath || t('settings.application.downloadPathDesc') }}
                </div>
              </div>
              <div class="flex items-center gap-2">
                <n-button size="small" @click="openDownloadPath">{{ t('common.open') }}</n-button>
                <n-button size="small" @click="selectDownloadPath">{{
                  t('common.modify')
                }}</n-button>
              </div>
            </div>
          </div>
        </div>

        <!-- 网络设置 -->
        <div v-if="isElectron" class="settings-section">
          <div class="settings-section-title">{{ t('settings.sections.network') }}</div>
          <div class="settings-section-content">
            <div class="set-item">
              <div>
                <div class="set-item-title">{{ t('settings.network.apiPort') }}</div>
                <div class="set-item-content">{{ t('settings.network.apiPortDesc') }}</div>
              </div>
              <n-input-number v-model:value="setData.musicApiPort" />
            </div>

            <div class="set-item">
              <div>
                <div class="set-item-title">{{ t('settings.network.proxy') }}</div>
                <div class="set-item-content">{{ t('settings.network.proxyDesc') }}</div>
              </div>
              <div class="flex items-center gap-2">
                <n-switch v-model:value="setData.proxyConfig.enable">
                  <template #checked>{{ t('common.on') }}</template>
                  <template #unchecked>{{ t('common.off') }}</template>
                </n-switch>
                <n-button size="small" @click="showProxyModal = true">{{
                  t('common.configure')
                }}</n-button>
              </div>
            </div>

            <div class="set-item">
              <div>
                <div class="set-item-title">{{ t('settings.network.realIP') }}</div>
                <div class="set-item-content">{{ t('settings.network.realIPDesc') }}</div>
              </div>
              <div class="flex items-center gap-2">
                <n-switch v-model:value="setData.enableRealIP">
                  <template #checked>{{ t('common.on') }}</template>
                  <template #unchecked>{{ t('common.off') }}</template>
                </n-switch>
                <n-input
                  v-if="setData.enableRealIP"
                  v-model:value="setData.realIP"
                  placeholder="realIP"
                  style="width: 200px"
                  @blur="validateAndSaveRealIP"
                />
              </div>
            </div>
          </div>
        </div>

        <!-- 系统管理 -->
        <div v-if="isElectron" class="settings-section">
          <div class="settings-section-title">{{ t('settings.sections.system') }}</div>
          <div class="settings-section-content">
            <div class="set-item">
              <div>
                <div class="set-item-title">{{ t('settings.system.cache') }}</div>
                <div class="set-item-content">{{ t('settings.system.cacheDesc') }}</div>
              </div>
              <n-button size="small" @click="showClearCacheModal = true">
                {{ t('settings.system.cacheDesc') }}
              </n-button>
            </div>

            <div class="set-item">
              <div>
                <div class="set-item-title">{{ t('settings.system.restart') }}</div>
                <div class="set-item-content">{{ t('settings.system.restartDesc') }}</div>
              </div>
              <n-button size="small" @click="restartApp">{{
                t('settings.system.restart')
              }}</n-button>
            </div>
          </div>
        </div>
      </div>
      <play-bottom />
    </n-scrollbar>

    <template v-if="isElectron">
      <!-- 快捷键设置弹窗 -->
      <shortcut-settings v-model:show="showShortcutModal" @change="handleShortcutsChange" />

      <!-- 代理设置弹窗 -->
      <proxy-settings
        v-model:show="showProxyModal"
        :config="proxyForm"
        @confirm="handleProxyConfirm"
      />
    </template>

    <!-- 音源设置弹窗 -->
    <music-source-settings v-model:show="showMusicSourcesModal" v-model:sources="musicSources" />

    <!-- Token设置弹窗 -->
    <n-modal v-model:show="showTokenModal" preset="dialog" title="Cookie设置">
      <template #header>
        <div class="flex items-center gap-2">
          <i class="ri-key-line"></i>
          <span>Cookie设置</span>
        </div>
      </template>
      <div class="space-y-4">
        <div>
          <div class="text-sm text-gray-600 dark:text-gray-400 mb-2">
            请输入网易云音乐的Cookie：
          </div>
          <n-input
            v-model:value="tokenInput"
            type="textarea"
            placeholder="请粘贴完整的Cookie..."
            :rows="6"
            :autosize="{ minRows: 4, maxRows: 8 }"
            style="font-family: monospace; font-size: 12px"
          />
        </div>
        <div class="text-xs text-gray-500">
          <p>• Cookie通常以 "MUSIC_U=" 开头</p>
          <p>• 可以从浏览器开发者工具的网络请求中获取</p>
          <p>• Cookie设置后将自动保存到本地存储</p>
        </div>
      </div>
      <template #action>
        <div class="flex gap-2">
          <n-button @click="showTokenModal = false">取消</n-button>
          <n-button type="primary" @click="saveToken" :disabled="!tokenInput.trim()">
            保存Cookie
          </n-button>
        </div>
      </template>
    </n-modal>

    <!-- Cookie设置弹窗 -->
    <cookie-settings-modal
      v-model:show="showTokenModal"
      :initial-value="currentToken"
      @save="handleTokenSave"
    />

    <!-- 清除缓存弹窗 -->
    <clear-cache-settings v-model:show="showClearCacheModal" @confirm="clearCache" />
  </div>
</template>

<script setup lang="ts">
import { useDebounceFn } from '@vueuse/core';
import { useMessage } from 'naive-ui';
import { computed, h, onMounted, onUnmounted, ref, watch } from 'vue';
import { useI18n } from 'vue-i18n';

import localData from '@/../main/set.json';
import { getUserDetail } from '@/api/login';
<<<<<<< HEAD
=======
import Coffee from '@/components/Coffee.vue';
import DonationList from '@/components/common/DonationList.vue';
>>>>>>> 88e1c2cd
import PlayBottom from '@/components/common/PlayBottom.vue';
import LanguageSwitcher from '@/components/LanguageSwitcher.vue';
import ClearCacheSettings from '@/components/settings/ClearCacheSettings.vue';
import CookieSettingsModal from '@/components/settings/CookieSettingsModal.vue';
import MusicSourceSettings from '@/components/settings/MusicSourceSettings.vue';
import ProxySettings from '@/components/settings/ProxySettings.vue';
import ShortcutSettings from '@/components/settings/ShortcutSettings.vue';
import { useSettingsStore } from '@/store/modules/settings';
import { useUserStore } from '@/store/modules/user';
import { Platform } from '@/types/music';
import { isElectron, isMobile } from '@/utils';
import { openDirectory, selectDirectory } from '@/utils/fileOperation';

const ALL_PLATFORMS: Platform[] = ['migu', 'kugou', 'pyncmd'];

const platform = window.electron ? window.electron.ipcRenderer.sendSync('get-platform') : 'web';

const settingsStore = useSettingsStore();
const userStore = useUserStore();

// 创建一个本地缓存的setData，避免频繁更新
const localSetData = ref({ ...settingsStore.setData });

// 在组件卸载时保存设置
onUnmounted(() => {
  // 确保最终设置被保存
  settingsStore.setSetData(localSetData.value);

  // 清理所有 watch 监听器
  watchStopFunctions.forEach((stopFn) => {
    try {
      stopFn();
    } catch (error) {
      console.error('清理 watch 监听器失败:', error);
    }
  });
  watchStopFunctions.length = 0;
});

const { t } = useI18n();

const saveSettings = useDebounceFn((data) => {
  settingsStore.setSetData(data);
}, 500);

// 使用计算属性来管理设置数据
const setData = computed({
  get: () => localSetData.value,
  set: (newData) => {
    localSetData.value = newData;
  }
});

// 存储 watch 停止函数
const watchStopFunctions: Array<() => void> = [];

// 监听localSetData变化，保存设置
const stopLocalSetDataWatch = watch(
  () => localSetData.value,
  (newValue) => {
    saveSettings(newValue);
  },
  { deep: true }
);
watchStopFunctions.push(stopLocalSetDataWatch);

// 监听store中setData的变化，同步到本地
const stopStoreSetDataWatch = watch(
  () => settingsStore.setData,
  (newValue) => {
    // 只在初始加载时更新本地数据，避免循环更新
    if (JSON.stringify(localSetData.value) !== JSON.stringify(newValue)) {
      localSetData.value = { ...newValue };
    }
  },
  { deep: true, immediate: true }
);
watchStopFunctions.push(stopStoreSetDataWatch);

const isDarkTheme = computed({
  get: () => settingsStore.theme === 'dark',
  set: () => settingsStore.toggleTheme()
});

const handleAutoThemeChange = (value: boolean) => {
  settingsStore.setAutoTheme(value);
};

const restartApp = () => {
  window.electron.ipcRenderer.send('restart');
};
const message = useMessage();

const selectDownloadPath = async () => {
  const path = await selectDirectory(message);
  if (path) {
    setData.value = {
      ...setData.value,
      downloadPath: path
    };
  }
};

const openDownloadPath = () => {
  openDirectory(setData.value.downloadPath, message);
};

const showProxyModal = ref(false);
const proxyForm = ref({
  protocol: 'http',
  host: '127.0.0.1',
  port: 7890
});

// 使用 store 中的字体列表
const systemFonts = computed(() => settingsStore.systemFonts);

// 已选择的字体列表
const selectedFonts = ref<string[]>([]);

// 自定义渲染函数
const renderFontLabel = (option: { label: string; value: string }) => {
  return h('span', { style: { fontFamily: option.value } }, option.label);
};

// 监听字体选择变化
watch(
  selectedFonts,
  (newFonts) => {
    // 如果没有选择任何字体，使用系统默认字体
    if (newFonts.length === 0) {
      setData.value = {
        ...setData.value,
        fontFamily: 'system-ui'
      };
      return;
    }
    // 将选择的字体组合成字体列表
    setData.value = {
      ...setData.value,
      fontFamily: newFonts.join(', ')
    };
  },
  { deep: true }
);

// 初始化已选择的字体
watch(
  () => setData.value.fontFamily,
  (newFont) => {
    if (newFont) {
      if (newFont === 'system-ui') {
        selectedFonts.value = [];
      } else {
        selectedFonts.value = newFont.split(', ');
      }
    }
  },
  { immediate: true }
);

// 初始化时从store获取配置
onMounted(async () => {
  if (setData.value.proxyConfig) {
    proxyForm.value = { ...setData.value.proxyConfig };
  }
  // 确保enableRealIP有默认值
  if (setData.value.enableRealIP === undefined) {
    setData.value = {
      ...setData.value,
      enableRealIP: false
    };
  }
});

// 监听代理配置变化
watch(
  () => setData.value.proxyConfig,
  (newVal) => {
    if (newVal) {
      proxyForm.value = {
        protocol: newVal.protocol || 'http',
        host: newVal.host || '127.0.0.1',
        port: newVal.port || 7890
      };
    }
  },
  { immediate: true, deep: true }
);

const handleProxyConfirm = async (proxyConfig) => {
  // 保存代理配置时保留enable状态
  setData.value = {
    ...setData.value,
    proxyConfig: {
      enable: setData.value.proxyConfig?.enable || false,
      ...proxyConfig
    }
  };
  message.success(t('settings.network.messages.proxySuccess'));
};

const validateAndSaveRealIP = () => {
  const ipRegex = /^(\d{1, 3}\.){3}\d{1,3}$/;
  if (!setData.value.realIP || ipRegex.test(setData.value.realIP)) {
    setData.value = {
      ...setData.value,
      realIP: setData.value.realIP,
      enableRealIP: true
    };
    if (setData.value.realIP) {
      message.success(t('settings.network.messages.realIPSuccess'));
    }
  } else {
    message.error(t('settings.network.messages.realIPError'));
    setData.value = {
      ...setData.value,
      realIP: ''
    };
  }
};

// 监听enableRealIP变化，当关闭时清空realIP
watch(
  () => setData.value.enableRealIP,
  (newVal) => {
    if (!newVal) {
      setData.value = {
        ...setData.value,
        realIP: '',
        enableRealIP: false
      };
    }
  }
);

// 清除缓存相关
const showClearCacheModal = ref(false);

const clearCache = async (selectedCacheTypes) => {
  const clearTasks = selectedCacheTypes.map(async (type) => {
    switch (type) {
      case 'history':
        localStorage.removeItem('musicHistory');
        break;
      case 'favorite':
        localStorage.removeItem('favoriteList');
        break;
      case 'user':
        userStore.handleLogout();
        break;
      case 'settings':
        if (window.electron) {
          window.electron.ipcRenderer.send('set-store-value', 'set', localData);
        }
        localStorage.removeItem('appSettings');
        localStorage.removeItem('theme');
        localStorage.removeItem('lyricData');
        localStorage.removeItem('lyricFontSize');
        localStorage.removeItem('playMode');
        break;
      case 'downloads':
        if (window.electron) {
          window.electron.ipcRenderer.send('clear-downloads-history');
        }
        break;
      case 'resources':
        // 清除音频资源缓存
        if (window.electron) {
          window.electron.ipcRenderer.send('clear-audio-cache');
        }
        // 清除歌词缓存
        localStorage.removeItem('lyricCache');
        // 清除音乐URL缓存
        localStorage.removeItem('musicUrlCache');
        // 清除图片缓存
        if (window.caches) {
          try {
            const cache = await window.caches.open('music-images');
            await cache.keys().then((keys) => {
              keys.forEach((key) => {
                cache.delete(key);
              });
            });
          } catch (error) {
            console.error('清除图片缓存失败:', error);
          }
        }
        break;
      case 'lyrics':
        window.api.invoke('clear-lyrics-cache');
        break;
      default:
        break;
    }
  });

  await Promise.all(clearTasks);
  message.success(t('settings.system.messages.clearSuccess'));
};

const showShortcutModal = ref(false);

const handleShortcutsChange = (shortcuts: unknown) => {
  console.log('快捷键已更新:', shortcuts);
};

// 音源设置相关
const musicSources = computed({
  get: () => {
    if (!setData.value.enabledMusicSources) {
      return ALL_PLATFORMS;
    }
    return setData.value.enabledMusicSources as Platform[];
  },
  set: (newValue: Platform[]) => {
    // 确保至少选择一个音源
    const valuesToSet = newValue.length > 0 ? [...new Set(newValue)] : ALL_PLATFORMS;
    setData.value = {
      ...setData.value,
      enabledMusicSources: valuesToSet
    };
  }
});

const showMusicSourcesModal = ref(false);

<<<<<<< HEAD
// Token管理相关
const showTokenModal = ref(false);
const tokenInput = ref('');
const currentToken = ref(localStorage.getItem('token') || '');
=======
// 远程控制设置弹窗
const showRemoteControlModal = ref(false);

// Token管理相关
const showTokenModal = ref(false);
const currentToken = ref(localStorage.getItem('token') || '');

// 处理Token保存
const handleTokenSave = async (token: string) => {
  try {
    // 临时保存原有token
    const originalToken = localStorage.getItem('token');

    // 设置新token
    localStorage.setItem('token', token);

    // 验证token有效性
    const user = await getUserDetail();
    if (user.data && user.data.profile) {
      // token有效，更新用户信息
      userStore.setUser(user.data.profile);
      currentToken.value = token;
      message.success(t('settings.cookie.message.saveSuccess'));

      // 刷新当前页面
      setTimeout(() => {
        window.location.reload();
      }, 1000);
    } else {
      // token无效，恢复原有token
      if (originalToken) {
        localStorage.setItem('token', originalToken);
      } else {
        localStorage.removeItem('token');
      }
      message.error(t('settings.cookie.message.saveError'));
    }
  } catch (error) {
    // token无效，恢复原有token
    const originalToken = localStorage.getItem('token');
    if (originalToken) {
      localStorage.setItem('token', originalToken);
    } else {
      localStorage.removeItem('token');
    }
    message.error(t('settings.cookie.message.saveError'));
    console.error('Token验证失败:', error);
  }
};

// 清除Token
const clearToken = () => {
  localStorage.removeItem('token');
  localStorage.removeItem('user');
  currentToken.value = '';
  userStore.user = null;
  message.success(t('settings.basic.clearToken') + '成功');

  // 刷新页面
  setTimeout(() => {
    window.location.reload();
  }, 1000);
};

// 监听localStorage中token的变化
watch(
  () => localStorage.getItem('token'),
  (newToken) => {
    currentToken.value = newToken || '';
  },
  { immediate: true }
);
</script>

<style lang="scss" scoped>
.settings-container {
  @apply flex h-full;
}
>>>>>>> 88e1c2cd

// 保存Token
const saveToken = async () => {
  if (!tokenInput.value.trim()) {
    message.error('请输入Token');
    return;
  }

  try {
    // 临时保存原有token
    const originalToken = localStorage.getItem('token');

    // 设置新token
    localStorage.setItem('token', tokenInput.value.trim());

    // 验证token有效性
    const user = await getUserDetail();
    if ((user as any).data && (user as any).data.profile) {
      // token有效，更新用户信息
      userStore.setUser((user as any).data.profile);
      currentToken.value = tokenInput.value.trim();
      message.success('Token设置成功');
      showTokenModal.value = false;
      tokenInput.value = '';

      // 刷新当前页面
      setTimeout(() => {
        window.location.reload();
      }, 1000);
    } else {
      // token无效，恢复原有token
      if (originalToken) {
        localStorage.setItem('token', originalToken);
      } else {
        localStorage.removeItem('token');
      }
      message.error('Token无效，请检查后重试');
    }
  } catch (error) {
    // token无效，恢复原有token
    const originalToken = localStorage.getItem('token');
    if (originalToken) {
      localStorage.setItem('token', originalToken);
    } else {
      localStorage.removeItem('token');
    }
    message.error('Token无效，请检查后重试');
    console.error('Token验证失败:', error);
  }
};

// 清除Token
const clearToken = () => {
  localStorage.removeItem('token');
  localStorage.removeItem('user');
  currentToken.value = '';
  userStore.user = null;
  message.success('Token已清除');

  // 刷新页面
  setTimeout(() => {
    window.location.reload();
  }, 1000);
};

// 监听localStorage中token的变化
watch(
  () => localStorage.getItem('token'),
  (newToken) => {
    currentToken.value = newToken || '';
  },
  { immediate: true }
);
</script>

<style lang="scss" scoped>
.settings-container {
  @apply flex h-full;
}

.settings-content {
  @apply flex-1 h-full;
}

.set-page {
  @apply p-4 pb-20;
}

.set-item {
  @apply flex items-center justify-between p-4 rounded-lg transition-all;
  @apply bg-light dark:bg-dark text-gray-900 dark:text-white;
  @apply border border-gray-200 dark:border-gray-700;

  &-title {
    @apply text-base font-medium mb-1;
  }

  &-content {
    @apply text-sm text-gray-500 dark:text-gray-400;
  }

  &:hover {
    @apply bg-gray-50 dark:bg-gray-800;
  }
}

.font-preview-container {
  @apply mt-4 p-4 rounded-lg;
  @apply bg-gray-50 dark:bg-dark-100;
  @apply border border-gray-200 dark:border-gray-700;

  .font-preview-title {
    @apply text-sm font-medium mb-3;
    @apply text-gray-600 dark:text-gray-300;
  }

  .font-preview {
    @apply space-y-3;

    .preview-item {
      @apply flex flex-col gap-1;

      .preview-label {
        @apply text-xs text-gray-500 dark:text-gray-400;
      }

      .preview-text {
        @apply text-base text-gray-900 dark:text-gray-100;
        @apply p-2 rounded;
        @apply bg-white dark:bg-dark;
        @apply border border-gray-200 dark:border-gray-700;
      }
    }
  }
}

:deep(.n-select) {
  width: 200px;
}
</style><|MERGE_RESOLUTION|>--- conflicted
+++ resolved
@@ -435,44 +435,6 @@
     <!-- 音源设置弹窗 -->
     <music-source-settings v-model:show="showMusicSourcesModal" v-model:sources="musicSources" />
 
-    <!-- Token设置弹窗 -->
-    <n-modal v-model:show="showTokenModal" preset="dialog" title="Cookie设置">
-      <template #header>
-        <div class="flex items-center gap-2">
-          <i class="ri-key-line"></i>
-          <span>Cookie设置</span>
-        </div>
-      </template>
-      <div class="space-y-4">
-        <div>
-          <div class="text-sm text-gray-600 dark:text-gray-400 mb-2">
-            请输入网易云音乐的Cookie：
-          </div>
-          <n-input
-            v-model:value="tokenInput"
-            type="textarea"
-            placeholder="请粘贴完整的Cookie..."
-            :rows="6"
-            :autosize="{ minRows: 4, maxRows: 8 }"
-            style="font-family: monospace; font-size: 12px"
-          />
-        </div>
-        <div class="text-xs text-gray-500">
-          <p>• Cookie通常以 "MUSIC_U=" 开头</p>
-          <p>• 可以从浏览器开发者工具的网络请求中获取</p>
-          <p>• Cookie设置后将自动保存到本地存储</p>
-        </div>
-      </div>
-      <template #action>
-        <div class="flex gap-2">
-          <n-button @click="showTokenModal = false">取消</n-button>
-          <n-button type="primary" @click="saveToken" :disabled="!tokenInput.trim()">
-            保存Cookie
-          </n-button>
-        </div>
-      </template>
-    </n-modal>
-
     <!-- Cookie设置弹窗 -->
     <cookie-settings-modal
       v-model:show="showTokenModal"
@@ -493,11 +455,6 @@
 
 import localData from '@/../main/set.json';
 import { getUserDetail } from '@/api/login';
-<<<<<<< HEAD
-=======
-import Coffee from '@/components/Coffee.vue';
-import DonationList from '@/components/common/DonationList.vue';
->>>>>>> 88e1c2cd
 import PlayBottom from '@/components/common/PlayBottom.vue';
 import LanguageSwitcher from '@/components/LanguageSwitcher.vue';
 import ClearCacheSettings from '@/components/settings/ClearCacheSettings.vue';
@@ -825,15 +782,6 @@
 
 const showMusicSourcesModal = ref(false);
 
-<<<<<<< HEAD
-// Token管理相关
-const showTokenModal = ref(false);
-const tokenInput = ref('');
-const currentToken = ref(localStorage.getItem('token') || '');
-=======
-// 远程控制设置弹窗
-const showRemoteControlModal = ref(false);
-
 // Token管理相关
 const showTokenModal = ref(false);
 const currentToken = ref(localStorage.getItem('token') || '');
@@ -848,7 +796,7 @@
     localStorage.setItem('token', token);
 
     // 验证token有效性
-    const user = await getUserDetail();
+    const user = (await getUserDetail()) as any;
     if (user.data && user.data.profile) {
       // token有效，更新用户信息
       userStore.setUser(user.data.profile);
@@ -909,85 +857,28 @@
 .settings-container {
   @apply flex h-full;
 }
->>>>>>> 88e1c2cd
-
-// 保存Token
-const saveToken = async () => {
-  if (!tokenInput.value.trim()) {
-    message.error('请输入Token');
-    return;
-  }
-
-  try {
-    // 临时保存原有token
-    const originalToken = localStorage.getItem('token');
-
-    // 设置新token
-    localStorage.setItem('token', tokenInput.value.trim());
-
-    // 验证token有效性
-    const user = await getUserDetail();
-    if ((user as any).data && (user as any).data.profile) {
-      // token有效，更新用户信息
-      userStore.setUser((user as any).data.profile);
-      currentToken.value = tokenInput.value.trim();
-      message.success('Token设置成功');
-      showTokenModal.value = false;
-      tokenInput.value = '';
-
-      // 刷新当前页面
-      setTimeout(() => {
-        window.location.reload();
-      }, 1000);
-    } else {
-      // token无效，恢复原有token
-      if (originalToken) {
-        localStorage.setItem('token', originalToken);
-      } else {
-        localStorage.removeItem('token');
-      }
-      message.error('Token无效，请检查后重试');
-    }
-  } catch (error) {
-    // token无效，恢复原有token
-    const originalToken = localStorage.getItem('token');
-    if (originalToken) {
-      localStorage.setItem('token', originalToken);
-    } else {
-      localStorage.removeItem('token');
-    }
-    message.error('Token无效，请检查后重试');
-    console.error('Token验证失败:', error);
-  }
-};
-
-// 清除Token
-const clearToken = () => {
-  localStorage.removeItem('token');
-  localStorage.removeItem('user');
-  currentToken.value = '';
-  userStore.user = null;
-  message.success('Token已清除');
-
-  // 刷新页面
-  setTimeout(() => {
-    window.location.reload();
-  }, 1000);
-};
-
-// 监听localStorage中token的变化
-watch(
-  () => localStorage.getItem('token'),
-  (newToken) => {
-    currentToken.value = newToken || '';
-  },
-  { immediate: true }
-);
-</script>
-
-<style lang="scss" scoped>
-.settings-container {
-  @apply flex h-full;
+
+.settings-nav {
+  @apply w-32 h-full flex-shrink-0 border-r border-gray-200 dark:border-gray-700;
+  @apply bg-light dark:bg-dark;
+
+  .nav-item {
+    @apply px-4 py-2.5 cursor-pointer text-sm;
+    @apply text-gray-600 dark:text-gray-400;
+    @apply transition-colors duration-200;
+    @apply border-l-2 border-transparent;
+
+    &:hover {
+      @apply text-primary dark:text-white bg-gray-50 dark:bg-dark-100;
+      @apply border-l-2 border-gray-200 dark:border-gray-200;
+    }
+
+    &.active {
+      @apply text-primary dark:text-white bg-gray-50 dark:bg-dark-100;
+      @apply border-l-2 border-gray-200 dark:border-gray-200;
+      @apply font-medium;
+    }
+  }
 }
 
 .settings-content {
