--- conflicted
+++ resolved
@@ -107,7 +107,6 @@
 import { computed, onMounted, onUnmounted, ref, watch } from 'vue';
 
 import ThemeColorPanel from '@/components/lyric/ThemeColorPanel.vue';
-<<<<<<< HEAD
 
 // 全局定时器管理
 declare global {
@@ -115,10 +114,7 @@
     lyricTimers: NodeJS.Timeout[];
   }
 }
-import { SongResult } from '@/type/music';
-=======
 import { SongResult } from '@/types/music';
->>>>>>> 88e1c2cd
 import {
   getCurrentLyricThemeColor,
   loadLyricThemeColor,
