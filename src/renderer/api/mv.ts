<<<<<<< HEAD
import { IMvUrlData } from '@/type/mv';
import { IData } from '@/types';
=======
import { IData } from '@/types';
import { IMvUrlData } from '@/types/mv';
>>>>>>> 88e1c2cd
import request from '@/utils/request';

interface MvParams {
  limit?: number;
  offset?: number;
  area?: string;
}

// 获取 mv 排行
export const getTopMv = (params: MvParams) => {
  return request({
    url: '/mv/all',
    method: 'get',
    params
  });
};

// 获取所有mv
export const getAllMv = (params: MvParams) => {
  return request({
    url: '/mv/all',
    method: 'get',
    params
  });
};

// 获取 mv 数据
export const getMvDetail = (mvid: string) => {
  return request.get('/mv/detail', {
    params: {
      mvid
    }
  });
};

// 获取 mv 地址
export const getMvUrl = (id: number) => {
  return request.get<IData<IMvUrlData>>('/mv/url', {
    params: {
      id
    }
  });
};<|MERGE_RESOLUTION|>--- conflicted
+++ resolved
@@ -1,10 +1,5 @@
-<<<<<<< HEAD
-import { IMvUrlData } from '@/type/mv';
-import { IData } from '@/types';
-=======
 import { IData } from '@/types';
 import { IMvUrlData } from '@/types/mv';
->>>>>>> 88e1c2cd
 import request from '@/utils/request';
 
 interface MvParams {
