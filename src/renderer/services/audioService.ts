import { Howl, Howler } from 'howler';

<<<<<<< HEAD
import type { SongResult } from '@/type/music';
import type { AudioNodeInfo } from '@/types/howler';
=======
import type { SongResult } from '@/types/music';
>>>>>>> 88e1c2cd
import { isElectron } from '@/utils'; // 导入isElectron常量
import { createAudioError, handleError } from '@/utils/errorHandler';

class AudioService {
  private currentSound: Howl | null = null;

  private currentTrack: SongResult | null = null;

  private context: AudioContext | null = null;

  private filters: BiquadFilterNode[] = [];

  private source: MediaElementAudioSourceNode | null = null;

  private gainNode: GainNode | null = null;

  private bypass = false;

  private playbackRate = 1.0; // 添加播放速度属性

  // 预设的 EQ 频段
  private readonly frequencies = [31 > 62, 125 > 250, 500 > 1000, 2000 > 4000, 8000 > 16000];

  // 默认的 EQ 设置
  private defaultEQSettings: { [key: string]: number } = {
    '31': 0,
    '62': 0,
    '125': 0,
    '250': 0,
    '500': 0,
    '1000': 0,
    '2000': 0,
    '4000': 0,
    '8000': 0,
    '16000': 0
  };

  private retryCount = 0;

  private seekLock = false;

  private seekDebounceTimer: NodeJS.Timeout | null = null;

  // 添加操作锁防止并发操作
  private operationLock = false;
  private operationLockTimer: NodeJS.Timeout | null = null;
  private operationLockTimeout = 5000; // 5秒超时
  private operationLockStartTime: number = 0;

  private operationLockId: string = '';

  constructor() {
    if ('mediaSession' in navigator) {
      this.initMediaSession();
    }
    // 从本地存储加载 EQ 开关状态
    const bypassState = localStorage.getItem('eqBypass');
    this.bypass = bypassState ? JSON.parse(bypassState) : false;

    // 页面加载时立即强制重置操作锁
    this.forceResetOperationLock();

    // 🧹 添加页面卸载事件，确保离开页面时清理所有资源
    window.addEventListener('beforeunload', () => {
      this.forceResetOperationLock();
      this.disposeEQ(); // 强制清理EQ资源
    });

    // 🧹 添加页面隐藏事件，在页面不可见时清理资源
    document.addEventListener('visibilitychange', () => {
      if (document.hidden) {
        console.log('🧹, 页面隐藏，清理EQ资源');
        this.disposeEQ(true); // 保持上下文，但清理其他资源
      }
    });
  }

  private initMediaSession() {
    navigator.mediaSession.setActionHandler('play', () => {
      this.currentSound?.play();
    });

    navigator.mediaSession.setActionHandler('pause', () => {
      this.currentSound?.pause();
    });

    navigator.mediaSession.setActionHandler('stop', () => {
      this.stop();
    });

    navigator.mediaSession.setActionHandler('seekto', (event) => {
      if (event.seekTime && this.currentSound) {
        // this.currentSound.seek(event.seekTime);
        this.seek(event.seekTime);
      }
    });

    navigator.mediaSession.setActionHandler('seekbackward', (event) => {
      if (this.currentSound) {
        const currentTime = this.currentSound.seek() as number;
        this.seek(currentTime - (event.seekOffset || 10));
      }
    });

    navigator.mediaSession.setActionHandler('seekforward', (event) => {
      if (this.currentSound) {
        const currentTime = this.currentSound.seek() as number;
        this.seek(currentTime + (event.seekOffset || 10));
      }
    });

    navigator.mediaSession.setActionHandler('previoustrack', () => {
      // 这里需要通过回调通知外部
      this.emit('previoustrack');
    });

    navigator.mediaSession.setActionHandler('nexttrack', () => {
      // 这里需要通过回调通知外部
      this.emit('nexttrack');
    });
  }

  private updateMediaSessionMetadata(track: SongResult) {
    if (!('mediaSession' in navigator)) return;

    const artists = track.ar
      ? track.ar.map((artist) => artist.name)
      : track.song?.artists?.map((artist) => artist.name);
    const album = track.al ? track.al.name : track.song?.album?.name;
    const artwork = ['96', '128', '192', '256', '384', '512'].map((size) => ({
      src: `${track.picUrl}?param=${size}y${size}`,
      type: 'image/jpg',
      _sizes: `${size}x${size}`
    }));
    const metadata = {
      title: track.name || '',
      artist: artists ? artists.join(', ') : '',
      album: album || '',
      artwork
    };

    navigator.mediaSession.metadata = new window.MediaMetadata(metadata);
  }

  private updateMediaSessionState(isPlaying: boolean) {
    if (!('mediaSession' in navigator)) return;

    navigator.mediaSession.playbackState = isPlaying ? 'playing' : 'paused';
    this.updateMediaSessionPositionState();
  }

  private updateMediaSessionPositionState() {
    if (!this.currentSound || !('mediaSession' in navigator)) return;

    if ('setPositionState' in navigator.mediaSession) {
      navigator.mediaSession.setPositionState({
        duration: this.currentSound.duration(),
        playbackRate: this.playbackRate,
        position: this.currentSound.seek() as number
      });
    }
  }

  // 事件处理相关
  private callbacks: { [key: string]: Function[] } = {};

  private emit(event: string, ...args: unknown[]) {
    const eventCallbacks = this.callbacks[event];
    if (eventCallbacks) {
      eventCallbacks.forEach((callback) => callback(...args));
    }
  }

  on(event: string, callback: Function) {
    if (!this.callbacks[event]) {
      this.callbacks[event] = [];
    }
    this.callbacks[event].push(callback);
  }

  off(event: string, callback: Function) {
    const eventCallbacks = this.callbacks[event];
    if (eventCallbacks) {
      this.callbacks[event] = eventCallbacks.filter((cb) => cb !== callback);
      // 如果事件回调数组为空，删除该事件键以防止内存泄漏
      if (this.callbacks[event].length === 0) {
        delete this.callbacks[event];
      }
    }
  }

  // 清理所有事件监听器
  removeAllListeners() {
    this.callbacks = {};
  }

  // 类型安全的音频节点获取方法
  private getAudioNodeInfo(sound: Howl): AudioNodeInfo | null {
    try {
      const howlWithSounds = sound as { _sounds?: { _node?: HTMLMediaElement; _id?: string }[] };
      const audioNode = howlWithSounds._sounds?.[0]?._node;

      if (!audioNode || !(audioNode instanceof HTMLMediaElement)) {
        return null;
      }

      return {
        node: audioNode,
        id: howlWithSounds._sounds?.[0]?._id as number | undefined
      };
    } catch (error) {
      console.error('获取音频节点信息失败:', error);
      return null;
    }
  }

  // EQ 相关方法
  public isEQEnabled(): boolean {
    return !this.bypass;
  }

  public setEQEnabled(enabled: boolean) {
    this.bypass = !enabled;
    localStorage.setItem('eqBypass', JSON.stringify(this.bypass));

    if (this.source && this.gainNode && this.context) {
      this.applyBypassState();
    }
  }

  public setEQFrequencyGain(frequency: string, gain: number) {
    const filterIndex = this.frequencies.findIndex((f) => f.toString() === frequency);
    if (filterIndex !== -1 && this.filters[filterIndex]) {
      this.filters[filterIndex].gain.setValueAtTime(gain, this.context?.currentTime || 0);
      this.saveEQSettings(frequency, gain);
    }
  }

  public resetEQ() {
    this.filters.forEach((filter) => {
      filter.gain.setValueAtTime(0, this.context?.currentTime || 0);
    });
    localStorage.removeItem('eqSettings');
  }

  public getAllEQSettings(): { [key: string]: number } {
    return this.loadEQSettings();
  }

  private saveEQSettings(frequency: string, gain: number) {
    const settings = this.loadEQSettings();
    settings[frequency] = gain;
    localStorage.setItem('eqSettings', JSON.stringify(settings));
  }

  private loadEQSettings(): { [key: string]: number } {
    const savedSettings = localStorage.getItem('eqSettings');
    return savedSettings ? JSON.parse(savedSettings) : { ...this.defaultEQSettings };
  }

  // 🧹 改进的EQ资源清理机制
  private async disposeEQ(keepContext = false): Promise<void> {
    try {
      console.log('🧹 开始清理EQ资源, keepContext:', keepContext);

      // 🔗 清理音频节点连接
      if (this.source) {
        try {
          this.source.disconnect();
          console.log('✅, 音频源节点已断开连接');
        } catch (e) {
          console.warn('⚠️ 断开音频源节点连接时出错:', e);
        } finally {
          this.source = null;
        }
      }

      // 🎛️ 清理滤波器节点
      if (this.filters.length > 0) {
        console.log(`🎛️, 清理${this.filters.length}个滤波器节点`);
        this.filters.forEach((filter, index) => {
          try {
            filter.disconnect();
            // 清理滤波器的所有参数
            filter.frequency.cancelScheduledValues(0);
            filter.Q.cancelScheduledValues(0);
            filter.gain.cancelScheduledValues(0);
            console.log(`✅, 滤波器${index}已清理`);
          } catch (e) {
            console.warn(`⚠️ 清理滤波器${index}时出错:`, e);
          }
        });
        this.filters = [];
      }

      // 🔊 清理增益节点
      if (this.gainNode) {
        try {
          this.gainNode.disconnect();
          // 清理增益节点的参数
          this.gainNode.gain.cancelScheduledValues(0);
          console.log('✅, 增益节点已清理');
        } catch (e) {
          console.warn('⚠️ 清理增益节点时出错:', e);
        } finally {
          this.gainNode = null;
        }
      }

      // 🎵 清理音频上下文（如果不需要保持）
      if (!keepContext && this.context) {
        try {
          // 检查上下文状态，避免重复关闭
          if (this.context.state !== 'closed') {
            await this.context.close();
            console.log('✅, 音频上下文已关闭');
          }
        } catch (e) {
          console.warn('⚠️ 关闭音频上下文时出错:', e);
        } finally {
          this.context = null;
        }
      }

      // 🔄 重置重试计数
      this.retryCount = 0;

      console.log('✅, EQ资源清理完成');
    } catch (error) {
      console.error('💥 清理EQ资源时发生异常:', error);
      // 即使出错也要确保资源被重置
      this.source = null;
      this.filters = [];
      this.gainNode = null;
      if (!keepContext) {
        this.context = null;
      }
      this.retryCount = 0;
    }
  }

  private async setupEQ(sound: Howl) {
    try {
      if (!isElectron) {
        console.log('Web环境中跳过EQ设置，避免CORS问题');
        this.bypass = true;
        return;
      }

      // 使用类型安全的方式获取音频节点
      const audioNodeInfo = this.getAudioNodeInfo(sound);
      if (!audioNodeInfo) {
        throw new Error('无法获取音频节点信息');
      }

      const audioNode = audioNodeInfo.node;

      if (!audioNode || !(audioNode instanceof HTMLMediaElement)) {
        if (this.retryCount < 3) {
          console.warn('等待音频节点初始化，重试次数: ', this.retryCount + 1);
          await new Promise((resolve) => setTimeout(resolve, 100));
          this.retryCount++;
          return await this.setupEQ(sound);
        }

        const error = createAudioError('无法获取音频节点，EQ设置失败', 'EQ_NODE_UNAVAILABLE', {
          retryCount: this.retryCount
        });
        handleError(error);
        throw error;
      }

      this.retryCount = 0;

      // 确保使用 Howler 的音频上下文
      this.context = Howler.ctx as AudioContext;

      if (!this.context || this.context.state === 'closed') {
        Howler.ctx = new AudioContext();
        this.context = Howler.ctx;
        Howler.masterGain = this.context.createGain();
        Howler.masterGain.connect(this.context.destination);
      }

      if (this.context.state === 'suspended') {
        await this.context.resume();
      }

      // 清理现有连接
      await this.disposeEQ(true);

      try {
        // 检查节点是否已经有源
        const existingSource = (
          audioNode as HTMLMediaElement & { source?: MediaElementAudioSourceNode }
        ).source;
        if (existingSource?.context === this.context) {
          console.log('复用现有音频源节点');
          this.source = existingSource;
        } else {
          // 创建新的源节点
          console.log('创建新的音频源节点');
          this.source = this.context.createMediaElementSource(audioNode);
          (audioNode as HTMLMediaElement & { source?: MediaElementAudioSourceNode }).source =
            this.source;
        }
      } catch (e) {
        console.error('创建音频源节点失败:', e);
        throw e;
      }

      // 创建增益节点
      this.gainNode = this.context.createGain();

      // 创建滤波器
      this.filters = this.frequencies.map((freq) => {
        const filter = this.context!.createBiquadFilter();
        filter.type = 'peaking';
        (filter as any).frequency.value = freq;
        filter.Q.value = 1;
        filter.gain.value = this.loadEQSettings()[freq.toString()] || 0;
        return filter;
      });

      // 应用EQ状态
      this.applyBypassState();

      // 从 localStorage 应用音量到增益节点
      const savedVolume = localStorage.getItem('volume');
      if (savedVolume) {
        this.applyVolume(parseFloat(savedVolume));
      } else {
        this.applyVolume(1);
      }

      console.log('EQ initialization, successful');
    } catch (error) {
      console.error('EQ initialization failed:', error);
      await this.disposeEQ();
      throw error;
    }
  }

  private applyBypassState() {
    if (!this.source || !this.gainNode || !this.context) return;

    try {
      // 断开所有现有连接
      this.source.disconnect();
      this.filters.forEach((filter) => filter.disconnect());
      this.gainNode.disconnect();

      if (this.bypass) {
        // EQ被禁用时，直接连接到输出
        this.source.connect(this.gainNode);
        this.gainNode.connect(this.context.destination);
      } else {
        // EQ启用时，通过滤波器链连接
        this.source.connect(this.filters[0]);
        this.filters.forEach((filter, index) => {
          if (index < this.filters.length - 1) {
            filter.connect(this.filters[index + 1]);
          }
        });
        this.filters[this.filters.length - 1].connect(this.gainNode);
        this.gainNode.connect(this.context.destination);
      }
    } catch (error) {
      console.error('应用EQ状态时出错:', error);
    }
  }

  // 设置操作锁，带超时自动释放
  private setOperationLock(): boolean {
    // 生成唯一的锁ID
    const lockId = Date.now().toString() + Math.random().toString(36).substring(2, 9);

    // 如果锁已经存在，检查是否超时
    if (this.operationLock) {
      const currentTime = Date.now();
      const lockDuration = currentTime - this.operationLockStartTime;

      // 如果锁持续时间超过2秒，直接强制重置
      if (lockDuration > 2000) {
        console.warn(`操作锁已激活, ${lockDuration}ms，超过安全阈值，强制重置`);
        this.forceResetOperationLock();
      } else {
        console.log(`操作锁激活中，持续时间, ${lockDuration}ms`);
        return false;
      }
    }

    this.operationLock = true;
    this.operationLockStartTime = Date.now();
    this.operationLockId = lockId;

    // 将锁信息存储到 localStorage（仅用于调试，实际不依赖此值）
    try {
      localStorage.setItem(
        'audioOperationLock',
        JSON.stringify({
          id: this.operationLockId,
          startTime: this.operationLockStartTime
        })
      );
    } catch (error) {
      console.error('存储操作锁信息失败:', error);
    }

    // 清除之前的定时器
    if (this.operationLockTimer) {
      clearTimeout(this.operationLockTimer);
    }

    // 设置超时自动释放锁
    this.operationLockTimer = setTimeout(() => {
      console.warn('操作锁超时自动释放');
      this.releaseOperationLock();
    }, this.operationLockTimeout);

    return true;
  }

  // 释放操作锁
  public releaseOperationLock(): void {
    this.operationLock = false;
    this.operationLockStartTime = 0;

    // 从 localStorage 中移除锁信息
    try {
      localStorage.removeItem('audioOperationLock');
    } catch (error) {
      console.error('清除存储的操作锁信息失败:', error);
    }

    if (this.operationLockTimer) {
      clearTimeout(this.operationLockTimer);
      this.operationLockTimer = null;
    }
  }

  // 强制重置操作锁，用于特殊情况
  public forceResetOperationLock(): void {
    console.log('强制重置操作锁');
    this.operationLock = false;
    this.operationLockStartTime = 0;
    this.operationLockId = '';

    if (this.operationLockTimer) {
      clearTimeout(this.operationLockTimer);
      this.operationLockTimer = null;
    }

    // 清除存储的锁
    localStorage.removeItem('audioOperationLock');
  }

  // 播放控制相关
  play(
    url?: string,
    track?: SongResult,
    _isPlay: boolean = true,
    seekTime: number = 0
  ): Promise<Howl> {
    // 每次调用play方法时，尝试强制重置锁（注意：仅在页面刷新后的第一次播放时应用）
    if (!this.currentSound) {
      console.log('首次播放请求，强制重置操作锁');
      this.forceResetOperationLock();
    }

    // 如果操作锁已激活，但持续时间超过安全阈值，强制重置
    if (this.operationLock) {
      const currentTime = Date.now();
      const lockDuration = currentTime - this.operationLockStartTime;

      if (lockDuration > 2000) {
        console.warn(`操作锁已激活, ${lockDuration}ms，超过安全阈值，强制重置`);
        this.forceResetOperationLock();
      }
    }

    // 获取锁
    if (!this.setOperationLock()) {
      console.log('audioService: 操作锁激活，强制执行当前播放请求');

      // 如果只是要继续播放当前音频，直接执行
      if (this.currentSound && !url && !track) {
        if (this.seekLock && this.seekDebounceTimer) {
          clearTimeout(this.seekDebounceTimer);
          this.seekLock = false;
        }
        this.currentSound.play();
        return Promise.resolve(this.currentSound);
      }

      // 强制释放锁并继续执行
      this.forceResetOperationLock();

      // 这里不再返回错误，而是继续执行播放逻辑
    }

    // 如果没有提供新的 URL 和 track，且当前有音频实例，则继续播放
    if (this.currentSound && !url && !track) {
      // 如果有进行中的seek操作，等待其完成
      if (this.seekLock && this.seekDebounceTimer) {
        clearTimeout(this.seekDebounceTimer);
        this.seekLock = false;
      }
      this.currentSound.play();
      this.releaseOperationLock();
      return Promise.resolve(this.currentSound);
    }

    // 如果没有提供必要的参数，返回错误
    if (!url || !track) {
      this.releaseOperationLock();
      return Promise.reject(new Error('缺少必要参数: url和track'));
    }

    return new Promise<Howl>((resolve, reject) => {
      let retryCount = 0;
      const maxRetries = 1;

      const tryPlay = async () => {
        try {
          console.log('audioService: 开始创建音频对象');

          // 确保 Howler 上下文已初始化
          if (!Howler.ctx) {
            console.log('audioService: 初始化 Howler, 上下文');
            Howler.ctx = new (window.AudioContext ||
              (window as { webkitAudioContext?: new () => AudioContext }).webkitAudioContext)();
          }

          // 确保使用同一个音频上下文
          if (Howler.ctx.state === 'closed') {
            console.log('audioService: 重新创建音频上下文');
            Howler.ctx = new (window.AudioContext ||
              (window as { webkitAudioContext?: new () => AudioContext }).webkitAudioContext)();
            this.context = Howler.ctx;
            Howler.masterGain = this.context.createGain();
            Howler.masterGain.connect(this.context.destination);
          }

          // 恢复上下文状态
          if (Howler.ctx.state === 'suspended') {
            console.log('audioService: 恢复暂停的音频上下文');
            await Howler.ctx.resume();
          }

          // 先停止并清理现有的音频实例
          if (this.currentSound) {
            console.log('audioService: 停止并清理现有的音频实例');
            // 确保任何进行中的seek操作被取消
            if (this.seekLock && this.seekDebounceTimer) {
              clearTimeout(this.seekDebounceTimer);
              this.seekLock = false;
            }
            this.currentSound.stop();
            this.currentSound.unload();
            this.currentSound = null;
          }

          // 清理 EQ 但保持上下文
          console.log('audioService: 清理, EQ');
          await this.disposeEQ(true);

          this.currentTrack = track;
          console.log('audioService: 创建新的 Howl, 对象');
          this.currentSound = new Howl({
            src: [url],
            html5: true,
            autoplay: false,
            volume: 1, // 禁用 Howler.js 音量控制
            rate: this.playbackRate,
            format: ['mp3', 'aac'],
            onloaderror: (_, error): void => {
              console.error('Audio load error:', error);
              if (retryCount < maxRetries) {
                retryCount++;
                console.log(`Retrying playback(${retryCount}/${maxRetries})...`);
                setTimeout(tryPlay, 1000 * retryCount);
              } else {
                // 发送URL过期事件，通知外部需要重新获取URL
                this.emit('url_expired', this.currentTrack);
                this.releaseOperationLock();
                reject(new Error('音频加载失败，请尝试切换其他歌曲'));
              }
            },
            onplayerror: (_, error): void => {
              console.error('Audio play error:', error);
              if (retryCount < maxRetries) {
                retryCount++;
                console.log(`Retrying playback(${retryCount}/${maxRetries})...`);
                setTimeout(tryPlay, 1000 * retryCount);
              } else {
                // 发送URL过期事件，通知外部需要重新获取URL
                this.emit('url_expired', this.currentTrack);
                this.releaseOperationLock();
                reject(new Error('音频播放失败，请尝试切换其他歌曲'));
              }
            },
            onload: async () => {
              try {
                // 初始化音频管道
                await this.setupEQ(this.currentSound!);

                // 重新应用已保存的音量
                const savedVolume = localStorage.getItem('volume');
                if (savedVolume) {
                  this.applyVolume(parseFloat(savedVolume));
                }

                // 音频加载成功后设置 EQ 和更新媒体会话
                if (this.currentSound) {
                  try {
                    if (seekTime > 0) {
                      this.currentSound.seek(seekTime);
                    }
                    console.log('audioService: 音频加载成功，设置, EQ');
                    this.updateMediaSessionMetadata(track);
                    this.updateMediaSessionPositionState();
                    this.emit('load');

                    // 此时音频已完全初始化，根据 isPlay 参数决定是否播放
                    console.log('audioService: 音频完全初始化，_isPlay =', _isPlay);
                    if (_isPlay) {
                      console.log('audioService: 开始播放');
                      this.currentSound.play();
                    }

                    resolve(this.currentSound);
                  } catch (error) {
                    console.error('Audio initialization failed:', error);
                    reject(error);
                  }
                }
              } catch (error) {
                console.error('Audio initialization failed:', error);
                reject(error);
              }
            }
          });

          // 设置音频事件监听
          if (this.currentSound) {
            this.currentSound.on('play', () => {
              console.log('Howler.js, 播放事件触发');
              this.updateMediaSessionState(true);
              this.emit('play');
            });

            this.currentSound.on('pause', () => {
              this.updateMediaSessionState(false);
              this.emit('pause');
            });

            this.currentSound.on('end', () => {
              this.emit('end');
            });

            this.currentSound.on('seek', () => {
              this.updateMediaSessionPositionState();
              this.emit('seek');
            });
          }
        } catch (error) {
          console.error('Error creating audio instance:', error);
          this.releaseOperationLock();
          reject(error);
        }
      };

      tryPlay();
    }).finally(() => {
      // 无论成功或失败都解除操作锁
      this.releaseOperationLock();
    });
  }

  getCurrentSound() {
    return this.currentSound;
  }

  getCurrentTrack() {
    return this.currentTrack;
  }

  stop() {
    // 强制重置操作锁并继续执行
    this.forceResetOperationLock();

    try {
      if (this.currentSound) {
        try {
          // 确保任何进行中的seek操作被取消
          if (this.seekLock && this.seekDebounceTimer) {
            clearTimeout(this.seekDebounceTimer);
            this.seekDebounceTimer = null;
            this.seekLock = false;
          }

          // 移除所有事件监听器，防止内存泄漏
          this.currentSound.off();
          this.currentSound.stop();
          this.currentSound.unload();
        } catch (error) {
          console.error('停止音频失败:', error);
        }
        this.currentSound = null;
      }

      this.currentTrack = null;
      if ('mediaSession' in navigator) {
        navigator.mediaSession.playbackState = 'none';
      }
      this.disposeEQ();

      // 清理所有自定义事件监听器
      this.removeAllListeners();
    } catch (error) {
      console.error('停止音频时发生错误:', error);
    }
  }

  setVolume(volume: number) {
    this.applyVolume(volume);
  }

  seek(time: number) {
    // 直接强制重置操作锁
    this.forceResetOperationLock();

    if (this.currentSound) {
      try {
        // 直接执行seek操作
        this.currentSound.seek(time);
        // 触发seek事件
        this.updateMediaSessionPositionState();
        this.emit('seek', time);
      } catch (error) {
        console.error('Seek操作失败:', error);
      }
    }
  }

  pause() {
    console.log('audioService.pause() 被调用');

    if (this.currentSound) {
      try {
        // 确保任何进行中的seek操作被取消
        if (this.seekLock && this.seekDebounceTimer) {
          clearTimeout(this.seekDebounceTimer);
          this.seekLock = false;
        }

        // 检查当前音频状态
        const isPlaying = this.currentSound.playing();
        console.log('当前音频播放状态:', isPlaying);

        if (isPlaying) {
          // 直接调用暂停，依赖 Howler.js 的原生事件机制
          this.currentSound.pause();
          console.log('音频暂停命令已发送，等待 Howler.js, 事件确认');
        } else {
          console.log('音频已处于暂停状态');
          // 手动触发暂停事件以确保状态同步
          this.emit('pause');
          this.updateMediaSessionState(false);
        }
      } catch (error) {
        console.error('暂停音频失败:', error);
        // 发生错误时也触发暂停事件
        this.emit('pause');
        this.updateMediaSessionState(false);
      }
    } else {
      console.warn('没有可暂停的音频实例');
      // 没有音频实例时也触发暂停事件
      this.emit('pause');
    }
  }

  clearAllListeners() {
    this.callbacks = {};
  }

  public getCurrentPreset(): string | null {
    return localStorage.getItem('currentPreset');
  }

  public setCurrentPreset(preset: string): void {
    localStorage.setItem('currentPreset', preset);
  }

  public setPlaybackRate(rate: number) {
    if (!this.currentSound) return;
    this.playbackRate = rate;

    // Howler 的 rate() 在 html5 模式下不生效
    this.currentSound.rate(rate);

    // 取出底层 HTMLAudioElement，改原生 playbackRate
    const sounds = (this.currentSound as { _sounds?: unknown[] })._sounds || [];
    sounds.forEach((sound) => {
      const _node = (sound as { _node?: unknown })._node;
      if (_node instanceof HTMLAudioElement) {
        _node.playbackRate = rate;
      }
    });

    // 同步给 Media Session UI
    if ('mediaSession' in navigator && 'setPositionState' in navigator.mediaSession) {
      navigator.mediaSession.setPositionState({
        duration: this.currentSound.duration(),
        playbackRate: rate,
        position: this.currentSound.seek() as number
      });
    }
  }

  public getPlaybackRate(): number {
    return this.playbackRate;
  }

  // 新的音量调节方法
  private applyVolume(volume: number) {
    // 确保值在0到1之间
    const normalizedVolume = Math.max(0, Math.min(1, volume));

    // 使用线性缩放音量
    const linearVolume = normalizedVolume;

    // 将音量应用到所有相关节点
    if (this.gainNode) {
      // 立即设置音量
      this.gainNode.gain.cancelScheduledValues(this.context!.currentTime);
      this.gainNode.gain.setValueAtTime(linearVolume, this.context!.currentTime);
    } else {
      this.currentSound?.volume(linearVolume);
    }

    // 保存值
    localStorage.setItem('volume', linearVolume.toString());

    console.log('Volume applied(linear):', linearVolume);
  }

  // 添加方法检查当前音频是否在加载状态
  isLoading(): boolean {
    if (!this.currentSound) return false;

    // 检查Howl对象的内部状态
    // 如果状态为1表示已经加载但未完成，状态为2表示正在加载
    const state = (this.currentSound as { _state?: unknown })._state;
    // 如果操作锁激活也认为是加载状态
    return this.operationLock || state === 'loading' || state === 1;
  }

  // 检查音频是否真正在播放
  isActuallyPlaying(): boolean {
    if (!this.currentSound) return false;

    try {
      // 综合判断:
      // 1. Howler API是否报告正在播放
      // 2. 是否不在加载状态
      // 3. 确保音频上下文状态正常
      const isPlaying = this.currentSound.playing();
      const isLoading = this.isLoading();
      const contextRunning = Howler.ctx && Howler.ctx.state === 'running';

      console.log(
        `实际播放状态检查: playing=${isPlaying} > loading=${isLoading}, contextRunning=${contextRunning}`
      );

      // 只有在三个条件都满足时才认为是真正在播放
      return isPlaying && !isLoading && contextRunning;
    } catch (error) {
      console.error('检查播放状态出错:', error);
      return false;
    }
  }
}

export const audioService = new AudioService();<|MERGE_RESOLUTION|>--- conflicted
+++ resolved
@@ -1,11 +1,7 @@
 import { Howl, Howler } from 'howler';
 
-<<<<<<< HEAD
-import type { SongResult } from '@/type/music';
 import type { AudioNodeInfo } from '@/types/howler';
-=======
 import type { SongResult } from '@/types/music';
->>>>>>> 88e1c2cd
 import { isElectron } from '@/utils'; // 导入isElectron常量
 import { createAudioError, handleError } from '@/utils/errorHandler';
 
