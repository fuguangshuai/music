--- conflicted
+++ resolved
@@ -108,12 +108,8 @@
 import { computed, ref } from 'vue';
 
 import { usePlayerStore } from '@/store';
-<<<<<<< HEAD
-import type { SongResult } from '@/type/music';
+import type { SongResult } from '@/types/music';
 import { formatDuration } from '@/utils/formatters';
-=======
-import type { SongResult } from '@/types/music';
->>>>>>> 88e1c2cd
 
 import BaseSongItem from './BaseSongItem.vue';
 
