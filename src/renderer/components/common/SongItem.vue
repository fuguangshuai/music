<template>
  <div
    class="song-item"
    :class="{ 'song-mini': mini, 'song-list': list, 'song-compact': compact }"
    @contextmenu.prevent="handleContextMenu"
    @mouseenter="handleMouseEnter"
    @mouseleave="handleMouseLeave"
    @dblclick.stop="playMusicEvent(item)"
  >
    <div v-if="compact && index !== undefined" class="song-item-index" :class="{ 'text-green-500': isPlaying }">
      {{ index + 1 }}
    </div>
    <div v-if="selectable" class="song-item-select" @click.stop="toggleSelect">
      <n-checkbox :checked="selected" />
    </div>
    <n-image
      v-if="item.picUrl && !compact"
      ref="songImg"
      :src="getImgUrl(item.picUrl, '100y100')"
      class="song-item-img"
      preview-disabled
      :img-props="{
        crossorigin: 'anonymous'
      }"
      @load="imageLoad"
    />
    <div class="song-item-content" :class="{ 'song-item-content-compact': compact }">
      <div v-if="list" class="song-item-content-wrapper">
        <n-ellipsis class="song-item-content-title text-ellipsis" line-clamp="1" :class="{ 'text-green-500': isPlaying }">{{
          item.name
        }}</n-ellipsis>
        <div class="song-item-content-divider">-</div>
        <n-ellipsis class="song-item-content-name text-ellipsis" line-clamp="1">
          <template v-for="(artist, index) in artists" :key="index">
            <span
              class="cursor-pointer hover:text-green-500"
              @click.stop="handleArtistClick(artist.id)"
              >{{ artist.name }}</span
            >
            <span v-if="index < artists.length - 1"> / </span>
          </template>
        </n-ellipsis>
      </div>
      <template v-else-if="compact">
        <div class="song-item-content-compact-wrapper">
          <div class="w-60 flex-shrink-0 flex items-center">
            <n-ellipsis class="song-item-content-title text-ellipsis" line-clamp="1" :class="{ 'text-green-500': isPlaying }">
              {{ item.name }}
            </n-ellipsis>
          </div>
          <div class="w-40 flex-shrink-0 song-item-content-compact-artist flex items-center">
            <n-ellipsis line-clamp="1">
              <template v-for="(artist, index) in artists" :key="index">
                <span
                  class="cursor-pointer hover:text-green-500"
                  @click.stop="handleArtistClick(artist.id)"
                  >{{ artist.name }}</span
                >
                <span v-if="index < artists.length - 1"> / </span>
              </template>
            </n-ellipsis>
          </div>
        </div>
        <div class="song-item-content-album flex items-center">
          <n-ellipsis line-clamp="1">{{ item.al?.name || '-' }}</n-ellipsis>
        </div>
        <div class="song-item-content-duration flex items-center">
          {{ formatDuration(getDuration(item)) }}
        </div>
      </template>
      <template v-else>
        <div class="song-item-content-title">
          <n-ellipsis class="text-ellipsis" line-clamp="1" :class="{ 'text-green-500': isPlaying }">{{ item.name }}</n-ellipsis>
        </div>
        <div class="song-item-content-name">
          <n-ellipsis class="text-ellipsis" line-clamp="1">
            <template v-for="(artist, index) in artists" :key="index">
              <span
                class="cursor-pointer hover:text-green-500"
                @click.stop="handleArtistClick(artist.id)"
                >{{ artist.name }}</span
              >
              <span v-if="index < artists.length - 1"> / </span>
            </template>
          </n-ellipsis>
        </div>
      </template>
    </div>
    <div class="song-item-operating" :class="{ 
      'song-item-operating-list': list,
      'song-item-operating-compact': compact 
    }">
      <div v-if="favorite" class="song-item-operating-like" :class="{ 'opacity-0': compact && !isHovering && !isFavorite }">
        <i
          class="iconfont icon-likefill"
          :class="{ 'like-active': isFavorite }"
          @click.stop="toggleFavorite"
        ></i>
      </div>
      <n-tooltip v-if="isNext" trigger="hover" :z-index="9999999" :delay="400">
        <template #trigger>
          <div class="song-item-operating-next" @click.stop="handlePlayNext">
            <i class="iconfont ri-skip-forward-fill"></i>
          </div>
        </template>
        {{ t('songItem.menu.playNext') }}
      </n-tooltip>
      <div
        class="song-item-operating-play bg-gray-300 dark:bg-gray-800 animate__animated"
        :class="{ 'bg-green-600': isPlaying, 'animate__flipInY': playLoading, 'opacity-0': compact && !isHovering && !isPlaying }"
        @click="playMusicEvent(item)"
      >
        <i v-if="isPlaying && play" class="iconfont icon-stop"></i>
        <i v-else class="iconfont icon-playfill"></i>
      </div>
      <div v-if="compact" class="song-item-operating-menu" @click.stop="handleMenuClick" :class="{ 'opacity-0': compact && !isHovering && !isPlaying }">
        <i class="iconfont ri-more-fill"></i>
      </div>
    </div>
    <n-dropdown
      v-if="isElectron"
      :show="showDropdown"
      :x="dropdownX"
      :y="dropdownY"
      :options="dropdownOptions"
      :z-index="99999999"
      placement="bottom-start"
      @clickoutside="showDropdown = false"
      @select="handleSelect"
    />
  </div>
</template>

<script lang="ts" setup>
import { cloneDeep } from 'lodash';
import type { MenuOption } from 'naive-ui';
import { NEllipsis, NImage, useMessage, useDialog } from 'naive-ui';
import { computed, h, inject, ref, useTemplateRef } from 'vue';
import { useI18n } from 'vue-i18n';

import { getSongUrl } from '@/store/modules/player';
import { useArtist } from '@/hooks/useArtist';
import { usePlayerStore } from '@/store';
import type { SongResult } from '@/type/music';
import { getImgUrl, isElectron } from '@/utils';
import { getImageBackground } from '@/utils/linearColor';
import { useDownload } from '@/hooks/useDownload';

const { t } = useI18n();

const props = withDefaults(
  defineProps<{
    item: SongResult;
    mini?: boolean;
    list?: boolean;
    compact?: boolean;
    favorite?: boolean;
    selectable?: boolean;
    selected?: boolean;
    canRemove?: boolean;
    isNext?: boolean;
    index?: number;
  }>(),
  {
    mini: false,
    list: false,
    compact: false,
    favorite: true,
    selectable: false,
    selected: false,
    canRemove: false,
    isNext: false,
    index: undefined
  }
);

const playerStore = usePlayerStore();

const message = useMessage();

const play = computed(() => playerStore.isPlay);
const playMusic = computed(() => playerStore.playMusic);
const playLoading = computed(
  () => playMusic.value.id === props.item.id && playMusic.value.playLoading
);
const isPlaying = computed(() => {
  return playMusic.value.id === props.item.id;
});

const showDropdown = ref(false);
const dropdownX = ref(0);
const dropdownY = ref(0);
const isHovering = ref(false);

const openPlaylistDrawer = inject<(songId: number | string) => void>('openPlaylistDrawer');

const { navigateToArtist } = useArtist();

const renderSongPreview = () => {
  return h(
    'div',
    {
      class: 'flex items-center gap-3 px-2 py-1 dark:border-gray-800'
    },
    [
      h(NImage, {
        src: getImgUrl(props.item.picUrl || props.item.al?.picUrl, '100y100'),
        class: 'w-10 h-10 rounded-lg flex-shrink-0',
        previewDisabled: true,
        imgProps: {
          crossorigin: 'anonymous'
        }
      }),
      h(
        'div',
        {
          class: 'flex-1 min-w-0 py-1 overflow-hidden'
        },
        [
          h(
            'div',
            {
              class: 'mb-1 overflow-hidden'
            },
            [
              h(
                NEllipsis,
                {
                  lineClamp: 1,
                  depth: 1,
                  class: 'text-sm font-medium w-full',
                  style: 'max-width: 150px; min-width: 120px;'
                },
                {
                  default: () => props.item.name
                }
              )
            ]
          ),
          h(
            'div',
            {
              class: 'text-xs text-gray-500 dark:text-gray-400 overflow-hidden'
            },
            [
              h(
                NEllipsis,
                {
                  lineClamp: 1,
                  style: 'max-width: 150px;'
                },
                {
                  default: () => {
                    const artistNames = (props.item.ar || props.item.song?.artists)?.map((a) => a.name).join(' / ');
                    return artistNames || '未知艺术家';
                  }
                }
              )
            ]
          )
        ]
      )
    ]
  );
};

const dropdownOptions = computed<MenuOption[]>(() => {
  const options: MenuOption[] = [
    {
      key: 'header',
      type: 'render',
      render: renderSongPreview
    },
    {
      key: 'divider1',
      type: 'divider'
    },
    {
      label: t('songItem.menu.play'),
      key: 'play',
      icon: () => h('i', { class: 'iconfont ri-play-circle-line' })
    },
    {
      label: t('songItem.menu.playNext'),
      key: 'playNext',
      icon: () => h('i', { class: 'iconfont ri-play-list-2-line' })
    },
    {
      type: 'divider',
      key: 'd1'
    },
    {
      label: t('songItem.menu.download'),
      key: 'download',
      icon: () => h('i', { class: 'iconfont ri-download-line' })
    },
    {
      label: t('songItem.menu.addToPlaylist'),
      key: 'addToPlaylist',
      icon: () => h('i', { class: 'iconfont ri-folder-add-line' })
    },
    {
      label: isFavorite.value ? t('songItem.menu.unfavorite') : t('songItem.menu.favorite'),
      key: 'favorite',
      icon: () =>
        h('i', {
          class: `iconfont ${isFavorite.value ? 'ri-heart-fill text-red-500' : 'ri-heart-line'}`
        })
    },
    // 不喜欢
    {
      label: isDislike.value ? t('songItem.menu.undislike') : t('songItem.menu.dislike'),
      key: 'dislike',
      icon: () => h('i', { class: `iconfont  ${isDislike.value ? 'ri-dislike-fill text-green-500': 'ri-dislike-line'}` })
    },
  ];

  if (props.canRemove) {
    options.push(
      {
        type: 'divider',
        key: 'd2'
      },
      {
        label: t('songItem.menu.removeFromPlaylist'),
        key: 'remove',
        icon: () => h('i', { class: 'iconfont ri-delete-bin-line' })
      }
    );
  }

  return options;
});

const handleContextMenu = (e: MouseEvent) => {
  e.preventDefault();
  showDropdown.value = true;
  dropdownX.value = e.clientX;
  dropdownY.value = e.clientY;
};

const handleMenuClick = (e: MouseEvent) => {
  e.preventDefault();
  showDropdown.value = true;
  dropdownX.value = e.clientX;
  dropdownY.value = e.clientY;
};

const handleSelect = (key: string | number) => {
  showDropdown.value = false;
<<<<<<< HEAD
  if (key === 'download') {
    downloadMusic(props.item);
  } else if (key === 'playNext') {
    handlePlayNext();
  } else if (key === 'addToPlaylist') {
    openPlaylistDrawer?.(props.item.id);
  } else if (key === 'favorite') {
    toggleFavorite(new Event('click'));
  } else if (key === 'play') {
    playMusicEvent(props.item);
  } else if (key === 'remove') {
    emits('remove-song', props.item.id);
=======
  switch (key) {
    case 'download':
      downloadMusic();
      break;
    case 'playNext':
      handlePlayNext();
      break;
    case 'addToPlaylist':
      openPlaylistDrawer?.(props.item.id);
      break;
    case 'favorite':
      toggleFavorite(new Event('click'));
      break;
    case 'play':
      playMusicEvent(props.item);
      break;
    case 'remove':
      emits('remove-song', props.item.id);
      break;
    case 'dislike':
      toggleDislike(new Event('click'));
      break;
    default:
      break;
>>>>>>> cce2b96d
  }
};

// 下载音乐
const { isDownloading, downloadMusic } = useDownload();

const emits = defineEmits(['play', 'select', 'remove-song']);
const songImageRef = useTemplateRef('songImg');

const imageLoad = async () => {
  if (!songImageRef.value) {
    return;
  }
  const { backgroundColor } = await getImageBackground(
    (songImageRef.value as any).imageRef as unknown as HTMLImageElement
  );
  // eslint-disable-next-line vue/no-mutating-props
  props.item.backgroundColor = backgroundColor;
};

// 播放音乐 设置音乐详情 打开音乐底栏
const playMusicEvent = async (item: SongResult) => {
  try {
    // 使用store的setPlay方法，该方法已经包含了B站视频URL处理逻辑
    const result = await playerStore.setPlay(item);
    if (!result) {
      throw new Error('播放失败');
    }
    emits('play', item);
  } catch (error) {
    console.error('播放出错:', error);
  }
};

// 判断是否已收藏
const isFavorite = computed(() => {
  // 将id转换为number，兼容B站视频ID
  const numericId = typeof props.item.id === 'string' ? parseInt(props.item.id, 10) : props.item.id;
  return playerStore.favoriteList.includes(numericId);
});

const isDislike = computed(() => {
  // 将id转换为number，兼容B站视频ID
  const numericId = typeof props.item.id ==='string'? parseInt(props.item.id, 10) : props.item.id;
  return playerStore.dislikeList.includes(numericId);
})

// 切换收藏状态
const toggleFavorite = async (e: Event) => {
  e.stopPropagation();
  // 将id转换为number，兼容B站视频ID
  const numericId = typeof props.item.id === 'string' ? parseInt(props.item.id, 10) : props.item.id;

  if (isFavorite.value) {
    playerStore.removeFromFavorite(numericId);
  } else {
    playerStore.addToFavorite(numericId);
  }
};
const dialog = useDialog();
const toggleDislike = async (e: Event) => {
  e.stopPropagation();
  if (isDislike.value) {
    playerStore.removeFromDislikeList(props.item.id);
    return;
  }
  dialog.warning({
    title: t('songItem.dialog.dislike.title'),
    content: t('songItem.dialog.dislike.content'),
    positiveText: t('songItem.dialog.dislike.positiveText'),
    negativeText: t('songItem.dialog.dislike.negativeText'),
    onPositiveClick: () => {
      playerStore.addToDislikeList(props.item.id);
    }
  });
 
}

// 切换选择状态
const toggleSelect = () => {
  emits('select', props.item.id, !props.selected);
};

const handleArtistClick = (id: number) => {
  navigateToArtist(id);
};

// 获取歌手列表（最多显示5个）
const artists = computed(() => {
  return (props.item.ar || props.item.song?.artists)?.slice(0, 4) || [];
});

// 添加到下一首播放
const handlePlayNext = () => {
  playerStore.addToNextPlay(props.item);
  message.success(t('songItem.message.addedToNextPlay'));
};

// 获取歌曲时长
const getDuration = (item: SongResult): number => {
  // 检查各种可能的时长属性路径
  if (item.duration) return item.duration;
  if (typeof item.dt === 'number') return item.dt;
  // 遍历可能存在的其他时长属性路径
  return 0;
};

// 格式化时长
const formatDuration = (ms: number): string => {
  if (!ms) return '--:--';
  const totalSeconds = Math.floor(ms / 1000);
  const minutes = Math.floor(totalSeconds / 60);
  const seconds = totalSeconds % 60;
  return `${minutes.toString().padStart(2, '0')}:${seconds.toString().padStart(2, '0')}`;
};

// 鼠标悬停事件
const handleMouseEnter = () => {
  isHovering.value = true;
};

const handleMouseLeave = () => {
  isHovering.value = false;
};
</script>

<style lang="scss" scoped>
// 配置文字不可选中
.text-ellipsis {
  width: 100%;
}

.song-item {
  -webkit-user-select: none;
  -moz-user-select: none;
  -ms-user-select: none;
  user-select: none;
  @apply rounded-3xl p-3 flex items-center transition bg-transparent dark:text-white text-gray-900;

  &:hover {
    @apply bg-light-100 dark:bg-dark-100;

    .song-item-operating-compact {
      .song-item-operating-like,
      .song-item-operating-play {
        @apply opacity-100;
      }
    }
  }

  &-img {
    @apply w-12 h-12 rounded-2xl mr-4;
  }

  &-index {
    @apply w-8 text-center text-gray-500 dark:text-gray-400 text-sm;
  }

  &-content {
    @apply flex-1;

    &-title {
      @apply text-base text-gray-900 dark:text-white;
    }

    &-name {
      @apply text-xs text-gray-500 dark:text-gray-400;
    }

    &-compact {
      @apply flex items-center gap-4;

      &-wrapper {
        @apply flex-1 min-w-0;
      }

      &-artist {
        @apply text-sm text-gray-500 dark:text-gray-400 ml-2;
      }
    }

    &-album {
      @apply w-32 text-sm text-gray-500 dark:text-gray-400;
    }

    &-duration {
      @apply w-16 text-sm text-gray-500 dark:text-gray-400 text-right;
    }
  }

  &-operating {
    @apply flex items-center rounded-full ml-4 border dark:border-gray-700 border-gray-200 bg-light dark:bg-black;

    .iconfont {
      @apply text-xl;
    }

    .icon-likefill {
      @apply text-xl transition text-gray-500 dark:text-gray-400 hover:text-red-500;
    }

    &-like {
      @apply mr-2 cursor-pointer ml-4 transition-all;
    }

    &-next {
      @apply mr-2 cursor-pointer transition-all;
      
      .iconfont {
        @apply text-xl transition text-gray-500 dark:text-gray-400 hover:text-green-500;
      }
    }

    .like-active {
      @apply text-red-500 dark:text-red-500;
    }

    &-play {
      @apply cursor-pointer rounded-full w-10 h-10 flex justify-center items-center transition
             border dark:border-gray-700 border-gray-200 text-gray-900 dark:text-white;

      &:hover,
      &.bg-green-600 {
        @apply bg-green-500 border-green-500 text-white;
      }
    }

    &-download {
      @apply mr-2 cursor-pointer;

      .iconfont {
        @apply text-xl transition text-gray-500 dark:text-gray-400 hover:text-green-500;
      }
    }

    &-menu {
      @apply cursor-pointer flex items-center justify-center px-2;

      .iconfont {
        @apply text-xl transition text-gray-500 dark:text-gray-400 hover:text-green-500;
      }
    }
  }

  &-select {
    @apply mr-3 cursor-pointer;
  }
}

.song-compact {
  @apply rounded-lg p-2 h-12 mb-1 border-b dark:border-gray-800 border-gray-100;

  &:hover {
    @apply bg-gray-50 dark:bg-gray-700;

    .opacity-0 {
      opacity: 1;
    }
  }

  .song-item-content {
    &-title {
      @apply text-sm cursor-pointer;
    }
  }
  
  .song-item-content-compact-wrapper {
    @apply flex items-center;
  }

  .song-item-content-compact-artist {
    @apply w-40;
  }

  .song-item-operating-compact {
    @apply border-none bg-transparent gap-2 flex items-center;

    .song-item-operating-like,
    .song-item-operating-play {
      @apply transition-opacity duration-200;
    }

    .song-item-operating-play {
      @apply w-7 h-7;

      .iconfont {
        @apply text-base;
      }
    }

    .song-item-operating-like {
      @apply mr-1 ml-0;

      .iconfont {
        @apply text-base;
      }
    }

    .opacity-0 {
      opacity: 0;
    }
  }
}

.song-mini {
  @apply p-2 rounded-2xl;

  .song-item {
    @apply p-0;

    &-img {
      @apply w-10 h-10 mr-2;
    }

    &-content {
      @apply flex-1;

      &-title {
        @apply text-sm;
      }

      &-name {
        @apply text-xs;
      }
    }

    &-operating {
      @apply pl-2;

      .iconfont {
        @apply text-base;
      }

      &-like {
        @apply mr-1 ml-1;
      }

      &-play {
        @apply w-8 h-8;
      }
    }
  }
}

.song-list {
  @apply p-2 rounded-lg mb-2 border dark:border-gray-800 border-gray-200;

  &:hover {
    @apply bg-gray-50 dark:bg-gray-800;
  }

  .song-item-img {
    @apply w-10 h-10 rounded-lg mr-3;
  }

  .song-item-content {
    @apply flex items-center flex-1;

    &-wrapper {
      @apply flex items-center flex-1 text-sm;
    }

    &-title {
      @apply flex-shrink-0 max-w-[45%] text-gray-900 dark:text-white;
    }

    &-divider {
      @apply mx-2 text-gray-500 dark:text-gray-400;
    }

    &-name {
      @apply flex-1 min-w-0 text-gray-500 dark:text-gray-400;
    }
  }

  .song-item-operating {
    @apply flex items-center gap-2;

    &-like {
      @apply cursor-pointer hover:scale-110 transition-transform;

      .iconfont {
        @apply text-base text-gray-500 dark:text-gray-400 hover:text-red-500;
      }
    }

    &-play {
      @apply w-7 h-7 cursor-pointer hover:scale-110 transition-transform;

      .iconfont {
        @apply text-base;
      }
    }
  }
}

:deep(.n-dropdown-menu) {
  @apply min-w-[240px] overflow-hidden rounded-lg border dark:border-gray-800;

  .n-dropdown-option {
    @apply h-9 text-sm;

    &:hover {
      @apply bg-gray-100 dark:bg-gray-800;
    }

    .n-dropdown-option-body {
      @apply h-full;

      .n-dropdown-option-body__prefix {
        @apply w-8 flex justify-center items-center;

        .iconfont {
          @apply text-base;
        }
      }
    }
  }

  .n-dropdown-divider {
    @apply my-1;
  }
}

:deep(.song-preview) {
  @apply flex items-center gap-3 p-3 border-b dark:border-gray-800;

  .n-image {
    @apply w-12 h-12 rounded-lg flex-shrink-0;
  }

  .song-preview-info {
    @apply flex-1 min-w-0 py-1;

    .song-preview-name {
      @apply text-sm font-medium truncate mb-1;
    }

    .song-preview-artist {
      @apply text-xs text-gray-500 dark:text-gray-400 truncate;
    }
  }
}

:deep(.n-dropdown-option-body--render) {
  @apply p-0;
}
</style><|MERGE_RESOLUTION|>--- conflicted
+++ resolved
@@ -348,20 +348,6 @@
 
 const handleSelect = (key: string | number) => {
   showDropdown.value = false;
-<<<<<<< HEAD
-  if (key === 'download') {
-    downloadMusic(props.item);
-  } else if (key === 'playNext') {
-    handlePlayNext();
-  } else if (key === 'addToPlaylist') {
-    openPlaylistDrawer?.(props.item.id);
-  } else if (key === 'favorite') {
-    toggleFavorite(new Event('click'));
-  } else if (key === 'play') {
-    playMusicEvent(props.item);
-  } else if (key === 'remove') {
-    emits('remove-song', props.item.id);
-=======
   switch (key) {
     case 'download':
       downloadMusic();
@@ -386,7 +372,6 @@
       break;
     default:
       break;
->>>>>>> cce2b96d
   }
 };
 
