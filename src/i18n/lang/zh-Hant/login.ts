--- conflicted
+++ resolved
@@ -2,40 +2,24 @@
   title: {
     qr: '掃碼登入',
     phone: '手機號登入',
-<<<<<<< HEAD
-    token: 'Cookie登入'
-=======
     cookie: 'Cookie登入',
     uid: 'UID登入'
->>>>>>> 88e1c2cd
   },
   qrTip: '使用網易雲APP掃碼登入',
   phoneTip: '使用網易雲帳號登入',
   tokenTip: '輸入有效的網易雲音樂Cookie即可登入',
-<<<<<<< HEAD
-  placeholder: {
-    phone: '手機號',
-    password: '密碼',
-    token: '請輸入網易雲音樂Cookie（token）'
-=======
   uidTip: '輸入使用者ID快速登入',
   placeholder: {
     phone: '手機號',
     password: '密碼',
     cookie: '請輸入網易雲音樂Cookie（token）',
     uid: '請輸入使用者ID（UID）'
->>>>>>> 88e1c2cd
   },
   button: {
     login: '登入',
     switchToQr: '掃碼登入',
     switchToPhone: '手機號登入',
     switchToToken: '使用Cookie登入',
-<<<<<<< HEAD
-    backToQr: '返回二維碼登入',
-    tokenLogin: 'Cookie登入',
-    autoGetCookie: '自動取得Cookie'
-=======
     switchToUid: 'UID登入',
     backToQr: '返回二維碼登入',
     cookieLogin: 'Cookie登入',
@@ -43,48 +27,22 @@
     refresh: '點擊刷新',
     refreshing: '刷新中...',
     refreshQr: '刷新二維碼'
->>>>>>> 88e1c2cd
   },
   message: {
     loginSuccess: '登入成功',
     tokenLoginSuccess: 'Cookie登入成功',
-<<<<<<< HEAD
-=======
     uidLoginSuccess: 'UID登入成功',
->>>>>>> 88e1c2cd
     loadError: '載入登入資訊時出錯',
     qrCheckError: '檢查二維碼狀態時出錯',
     tokenRequired: '請輸入Cookie',
     tokenInvalid: 'Cookie無效，請檢查後重試',
-<<<<<<< HEAD
-=======
     uidRequired: '請輸入使用者ID',
     uidInvalid: '使用者ID無效或使用者不存在',
     uidLoginFailed: 'UID登入失敗，請檢查使用者ID是否正確',
->>>>>>> 88e1c2cd
     autoGetCookieSuccess: '自動取得Cookie成功',
     autoGetCookieFailed: '自動取得Cookie失敗',
     autoGetCookieTip: '將開啟網易雲音樂登入頁面，請完成登入後關閉視窗'
   },
   qrTitle: '掃碼登入網易雲音樂',
-<<<<<<< HEAD
-  tryAlternativeMethod: '嘗試其他登入方式',
-  recommended: '推薦',
-  serviceStatus: '服務狀態',
-  unknownMethod: '未知登入方式',
-  methods: {
-    qrCode: '掃碼登入',
-    qrCodeDesc: '使用網易雲音樂APP掃碼快速登入',
-    phone: '手機號登入',
-    phoneDesc: '使用手機號和密碼登入',
-    email: '郵箱登入',
-    emailDesc: '使用郵箱和密碼登入',
-    cookie: 'Cookie登入',
-    cookieDesc: '使用已儲存的登入憑證',
-    guest: '訪客模式',
-    guestDesc: '以訪客身份使用基礎功能'
-  }
-=======
   uidWarning: '注意：UID登入僅用於查看使用者公開資訊，無法訪問需要登入權限的功能'
->>>>>>> 88e1c2cd
 };