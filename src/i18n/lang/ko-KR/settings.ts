--- conflicted
+++ resolved
@@ -1,4 +1,3 @@
-<<<<<<< HEAD
 export default {
   theme: '테마',
   language: '언어',
@@ -282,318 +281,6 @@
       enableAll: '모든 단축키가 활성화되었습니다. 저장을 잊지 마세요'
     }
   },
-  cookie: {
-    title: 'Cookie 설정',
-    description: '넷이즈 클라우드 뮤직의 Cookie를 입력하세요:',
-    placeholder: '완전한 Cookie를 붙여넣으세요...',
-    help: {
-      format: 'Cookie는 일반적으로 "MUSIC_U="로 시작합니다',
-      source: '브라우저 개발자 도구의 네트워크 요청에서 얻을 수 있습니다',
-      storage: 'Cookie 설정 후 자동으로 로컬 저장소에 저장됩니다'
-    },
-    action: {
-      save: 'Cookie 저장',
-      paste: '붙여넣기',
-      clear: '지우기'
-    },
-    validation: {
-      required: 'Cookie를 입력하세요',
-      format: 'Cookie 형식이 올바르지 않을 수 있습니다. MUSIC_U가 포함되어 있는지 확인하세요'
-    },
-    message: {
-      saveSuccess: 'Cookie 저장 성공',
-      saveError: 'Cookie 저장 실패',
-      pasteSuccess: '붙여넣기 성공',
-      pasteError: '붙여넣기 실패, 수동으로 복사하세요'
-    },
-    info: {
-      length: '현재 길이: {length} 문자'
-    }
-  }
-=======
-export default {
-  theme: '테마',
-  language: '언어',
-  regard: '정보',
-  logout: '로그아웃',
-  sections: {
-    basic: '기본 설정',
-    playback: '재생 설정',
-    application: '애플리케이션 설정',
-    network: '네트워크 설정',
-    system: '시스템 관리',
-    donation: '후원 지원',
-    regard: '정보'
-  },
-  basic: {
-    themeMode: '테마 모드',
-    themeModeDesc: '낮/밤 테마 전환',
-    autoTheme: '시스템 따라가기',
-    manualTheme: '수동 전환',
-    language: '언어 설정',
-    languageDesc: '표시 언어 전환',
-    tokenManagement: 'Cookie 관리',
-    tokenManagementDesc: '넷이즈 클라우드 뮤직 로그인 Cookie 관리',
-    tokenStatus: '현재 Cookie 상태',
-    tokenSet: '설정됨',
-    tokenNotSet: '설정되지 않음',
-    setToken: 'Cookie 설정',
-    modifyToken: 'Cookie 수정',
-    clearToken: 'Cookie 지우기',
-    font: '폰트 설정',
-    fontDesc: '폰트 선택, 앞에 있는 폰트를 우선 사용',
-    fontScope: {
-      global: '전역',
-      lyric: '가사만'
-    },
-    animation: '애니메이션 속도',
-    animationDesc: '애니메이션 활성화 여부',
-    animationSpeed: {
-      slow: '매우 느림',
-      normal: '보통',
-      fast: '매우 빠름'
-    },
-    fontPreview: {
-      title: '폰트 미리보기',
-      chinese: '中文',
-      english: 'English',
-      japanese: '日本語',
-      korean: '한국어',
-      chineseText: '静夜思 床前明月光 疑是地上霜',
-      englishText: 'The quick brown fox jumps over the lazy dog',
-      japaneseText: 'あいうえお かきくけこ さしすせそ',
-      koreanText: '가나다라마 바사아자차 카타파하'
-    }
-  },
-  playback: {
-    quality: '음질 설정',
-    qualityDesc: '음악 재생 음질 선택 (넷이즈 클라우드 VIP)',
-    qualityOptions: {
-      standard: '표준',
-      higher: '높음',
-      exhigh: '매우 높음',
-      lossless: '무손실',
-      hires: 'Hi-Res',
-      jyeffect: 'HD 서라운드',
-      sky: '몰입형 서라운드',
-      dolby: '돌비 애트모스',
-      jymaster: '초고화질 마스터'
-    },
-    musicSources: '음원 설정',
-    musicSourcesDesc: '음악 해석에 사용할 음원 플랫폼 선택',
-    musicSourcesWarning: '최소 하나의 음원 플랫폼을 선택해야 합니다',
-    musicUnblockEnable: '음악 해석 활성화',
-    musicUnblockEnableDesc: '활성화하면 재생할 수 없는 음악을 해석하려고 시도합니다',
-    configureMusicSources: '음원 구성',
-    selectedMusicSources: '선택된 음원：',
-    noMusicSources: '음원이 선택되지 않음',
-    gdmusicInfo: 'GD 뮤직은 여러 플랫폼 음원을 자동으로 해석하고 최적의 결과를 자동 선택합니다',
-    autoPlay: '자동 재생',
-    autoPlayDesc: '앱을 다시 열 때 자동으로 재생을 계속할지 여부',
-    showStatusBar: '상태바 제어 기능 표시 여부',
-    showStatusBarContent: 'Mac 상태바에 음악 제어 기능을 표시할 수 있습니다 (재시작 후 적용)'
-  },
-  application: {
-    closeAction: '닫기 동작',
-    closeActionDesc: '창을 닫을 때의 동작 선택',
-    closeOptions: {
-      ask: '매번 묻기',
-      minimize: '트레이로 최소화',
-      close: '직접 종료'
-    },
-    shortcut: '단축키 설정',
-    shortcutDesc: '전역 단축키 사용자 정의',
-    download: '다운로드 관리',
-    downloadDesc: '다운로드 목록 버튼을 항상 표시할지 여부',
-    unlimitedDownload: '무제한 다운로드',
-    unlimitedDownloadDesc: '활성화하면 음악을 무제한으로 다운로드합니다 (다운로드 실패가 발생할 수 있음), 기본 제한 300곡',
-    downloadPath: '다운로드 디렉토리',
-    downloadPathDesc: '음악 파일의 다운로드 위치 선택',
-    remoteControl: '원격 제어',
-    remoteControlDesc: '원격 제어 기능 설정'
-  },
-  network: {
-    apiPort: '음악 API 포트',
-    apiPortDesc: '수정 후 앱을 재시작해야 합니다',
-    proxy: '프록시 설정',
-    proxyDesc: '음악에 액세스할 수 없을 때 프록시를 활성화할 수 있습니다',
-    proxyHost: '프록시 주소',
-    proxyHostPlaceholder: '프록시 주소를 입력하세요',
-    proxyPort: '프록시 포트',
-    proxyPortPlaceholder: '프록시 포트를 입력하세요',
-    realIP: 'realIP 설정',
-    realIPDesc: '제한으로 인해 이 프로젝트는 해외에서 사용할 때 제한을 받을 수 있으며, realIP 매개변수를 사용하여 국내 IP를 전달하여 해결할 수 있습니다',
-    messages: {
-      proxySuccess: '프록시 설정이 저장되었습니다. 앱을 재시작한 후 적용됩니다',
-      proxyError: '입력이 올바른지 확인하세요',
-      realIPSuccess: '실제 IP 설정이 저장되었습니다',
-      realIPError: '유효한 IP 주소를 입력하세요'
-    }
-  },
-  system: {
-    cache: '캐시 관리',
-    cacheDesc: '캐시 지우기',
-    cacheClearTitle: '지울 캐시 유형을 선택하세요：',
-    cacheTypes: {
-      history: {
-        label: '재생 기록',
-        description: '재생한 곡 기록 지우기'
-      },
-      favorite: {
-        label: '즐겨찾기 기록',
-        description: '로컬 즐겨찾기 곡 기록 지우기 (클라우드 즐겨찾기에는 영향 없음)'
-      },
-      user: {
-        label: '사용자 데이터',
-        description: '로그인 정보 및 사용자 관련 데이터 지우기'
-      },
-      settings: {
-        label: '앱 설정',
-        description: '앱의 모든 사용자 정의 설정 지우기'
-      },
-      downloads: {
-        label: '다운로드 기록',
-        description: '다운로드 기록 지우기 (다운로드된 파일은 삭제되지 않음)'
-      },
-      resources: {
-        label: '음악 리소스',
-        description: '로드된 음악 파일, 가사 등 리소스 캐시 지우기'
-      },
-      lyrics: {
-        label: '가사 리소스',
-        description: '로드된 가사 리소스 캐시 지우기'
-      }
-    },
-    restart: '재시작',
-    restartDesc: '앱 재시작',
-    messages: {
-      clearSuccess: '지우기 성공, 일부 설정은 재시작 후 적용됩니다'
-    }
-  },
-  about: {
-    version: '버전',
-    checkUpdate: '업데이트 확인',
-    checking: '확인 중...',
-    latest: '현재 최신 버전입니다',
-    hasUpdate: '새 버전 발견',
-    gotoUpdate: '업데이트하러 가기',
-    gotoGithub: 'Github로 이동',
-    author: '작성자',
-    authorDesc: 'algerkong 별점🌟 부탁드려요',
-    messages: {
-      checkError: '업데이트 확인 실패, 나중에 다시 시도하세요'
-    }
-  },
-  validation: {
-    selectProxyProtocol: '프록시 프로토콜을 선택하세요',
-    proxyHost: '프록시 주소를 입력하세요',
-    portNumber: '유효한 포트 번호를 입력하세요 (1-65535)'
-  },
-  lyricSettings: {
-    title: '가사 설정',
-    tabs: {
-      display: '표시',
-      interface: '인터페이스',
-      typography: '텍스트',
-      mobile: '모바일'
-    },
-    pureMode: '순수 모드',
-    hideCover: '커버 숨기기',
-    centerDisplay: '중앙 표시',
-    showTranslation: '번역 표시',
-    hideLyrics: '가사 숨기기',
-    hidePlayBar: '재생바 숨기기',
-    hideMiniPlayBar: '미니 재생바 숨기기',
-    showMiniPlayBar: '미니 재생바 표시',
-    backgroundTheme: '배경 테마',
-    themeOptions: {
-      default: '기본',
-      light: '밝음',
-      dark: '어둠'
-    },
-    fontSize: '폰트 크기',
-    fontSizeMarks: {
-      small: '작음',
-      medium: '중간',
-      large: '큼'
-    },
-    letterSpacing: '글자 간격',
-    letterSpacingMarks: {
-      compact: '좁음',
-      default: '기본',
-      loose: '넓음'
-    },
-    lineHeight: '줄 높이',
-    lineHeightMarks: {
-      compact: '좁음',
-      default: '기본',
-      loose: '넓음'
-    },
-    mobileLayout: '모바일 레이아웃',
-    layoutOptions: {
-      default: '기본',
-      ios: 'iOS 스타일',
-      android: '안드로이드 스타일'
-    },
-    mobileCoverStyle: '커버 스타일',
-    coverOptions: {
-      record: '레코드',
-      square: '정사각형',
-      full: '전체화면'
-    },
-    lyricLines: '가사 줄 수',
-    mobileUnavailable: '이 설정은 모바일에서만 사용 가능합니다'
-  },
-  themeColor: {
-    title: '가사 테마 색상',
-    presetColors: '미리 설정된 색상',
-    customColor: '사용자 정의 색상',
-    preview: '미리보기 효과',
-    previewText: '가사 효과',
-    colorNames: {
-      'spotify-green': 'Spotify 그린',
-      'apple-blue': '애플 블루',
-      'youtube-red': 'YouTube 레드',
-      orange: '활력 오렌지',
-      purple: '신비 퍼플',
-      pink: '벚꽃 핑크'
-    },
-    tooltips: {
-      openColorPicker: '색상 선택기 열기',
-      closeColorPicker: '색상 선택기 닫기'
-    },
-    placeholder: '#1db954'
-  },
-  shortcutSettings: {
-    title: '단축키 설정',
-    shortcut: '단축키',
-    shortcutDesc: '단축키 사용자 정의',
-    shortcutConflict: '단축키 충돌',
-    inputPlaceholder: '클릭하여 단축키 입력',
-    resetShortcuts: '기본값 복원',
-    disableAll: '모두 비활성화',
-    enableAll: '모두 활성화',
-    togglePlay: '재생/일시정지',
-    prevPlay: '이전 곡',
-    nextPlay: '다음 곡',
-    volumeUp: '볼륨 증가',
-    volumeDown: '볼륨 감소',
-    toggleFavorite: '즐겨찾기/즐겨찾기 취소',
-    toggleWindow: '창 표시/숨기기',
-    scopeGlobal: '전역',
-    scopeApp: '앱 내',
-    enabled: '활성화',
-    disabled: '비활성화',
-    messages: {
-      resetSuccess: '기본 단축키로 복원되었습니다. 저장을 잊지 마세요',
-      conflict: '충돌하는 단축키가 있습니다. 다시 설정하세요',
-      saveSuccess: '단축키 설정이 저장되었습니다',
-      saveError: '단축키 저장 실패, 다시 시도하세요',
-      cancelEdit: '수정이 취소되었습니다',
-      disableAll: '모든 단축키가 비활성화되었습니다. 저장을 잊지 마세요',
-      enableAll: '모든 단축키가 활성화되었습니다. 저장을 잊지 마세요'
-    }
-  },
   remoteControl: {
     title: '원격 제어',
     enable: '원격 제어 활성화',
@@ -632,5 +319,4 @@
       length: '현재 길이: {length} 문자'
     }
   }
->>>>>>> 88e1c2cd
 };