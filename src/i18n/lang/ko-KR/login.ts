--- conflicted
+++ resolved
@@ -1,41 +1,3 @@
-<<<<<<< HEAD
-export default {
-  title: {
-    qr: 'QR코드 로그인',
-    phone: '휴대폰 번호 로그인',
-    token: 'Cookie 로그인'
-  },
-  qrTip: '넷이즈 클라우드 뮤직 앱으로 QR코드를 스캔하여 로그인',
-  phoneTip: '넷이즈 클라우드 계정으로 로그인',
-  tokenTip: '유효한 넷이즈 클라우드 뮤직 Cookie을 입력하여 로그인',
-  placeholder: {
-    phone: '휴대폰 번호',
-    password: '비밀번호',
-    token: '넷이즈 클라우드 뮤직 Cookie(token)을 입력하세요'
-  },
-  button: {
-    login: '로그인',
-    switchToQr: 'QR코드 로그인',
-    switchToPhone: '휴대폰 번호 로그인',
-    switchToToken: 'Cookie 로그인 사용',
-    backToQr: 'QR코드 로그인으로 돌아가기',
-    tokenLogin: 'Cookie 로그인',
-    autoGetCookie: 'Cookie 자동 가져오기'
-  },
-  message: {
-    loginSuccess: '로그인 성공',
-    tokenLoginSuccess: 'Cookie 로그인 성공',
-    loadError: '로그인 정보 로드 중 오류 발생',
-    qrCheckError: 'QR코드 상태 확인 중 오류 발생',
-    tokenRequired: 'Cookie을 입력하세요',
-    tokenInvalid: 'Cookie이 유효하지 않습니다. 확인 후 다시 시도하세요',
-    autoGetCookieSuccess: 'Cookie 자동 가져오기 성공',
-    autoGetCookieFailed: 'Cookie 자동 가져오기 실패',
-    autoGetCookieTip:
-      '넷이즈 클라우드 뮤직 로그인 페이지를 열겠습니다. 로그인 완료 후 창을 닫아주세요'
-  },
-  qrTitle: '넷이즈 클라우드 뮤직 QR코드 로그인'
-=======
 export default {
   title: {
     qr: 'QR코드 로그인',
@@ -79,9 +41,10 @@
     uidLoginFailed: 'UID 로그인에 실패했습니다. 사용자 ID가 올바른지 확인하세요',
     autoGetCookieSuccess: 'Cookie 자동 가져오기 성공',
     autoGetCookieFailed: 'Cookie 자동 가져오기 실패',
-    autoGetCookieTip: '넷이즈 클라우드 뮤직 로그인 페이지를 열겠습니다. 로그인 완료 후 창을 닫아주세요'
+    autoGetCookieTip:
+      '넷이즈 클라우드 뮤직 로그인 페이지를 열겠습니다. 로그인 완료 후 창을 닫아주세요'
   },
   qrTitle: '넷이즈 클라우드 뮤직 QR코드 로그인',
-  uidWarning: '주의: UID 로그인은 사용자 공개 정보를 확인하는 데만 사용할 수 있으며, 로그인 권한이 필요한 기능에 액세스할 수 없습니다.'
->>>>>>> 88e1c2cd
+  uidWarning:
+    '주의: UID 로그인은 사용자 공개 정보를 확인하는 데만 사용할 수 있으며, 로그인 권한이 필요한 기능에 액세스할 수 없습니다.'
 };