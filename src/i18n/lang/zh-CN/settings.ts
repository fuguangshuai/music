export default {
  theme: '主题',
  language: '语言',
  logout: '退出登录',
  sections: {
    basic: '基础设置',
    playback: '播放设置',
    application: '应用设置',
    network: '网络设置',
    system: '系统管理'
  },
  basic: {
    themeMode: '主题模式',
    themeModeDesc: '切换日间/夜间主题',
    autoTheme: '跟随系统',
    manualTheme: '手动切换',
    language: '语言设置',
    languageDesc: '切换显示语言',
    tokenManagement: 'Cookie管理',
    tokenManagementDesc: '管理网易云音乐登录Cookie',
    tokenStatus: '当前Cookie状态',
    tokenSet: '已设置',
    tokenNotSet: '未设置',
    setToken: '设置Cookie',
    modifyToken: '修改Cookie',
    clearToken: '清除Cookie',
    font: '字体设置',
    fontDesc: '选择字体，优先使用排在前面的字体',
    fontScope: {
      global: '全局',
      lyric: '仅歌词'
    },
    animation: '动画速度',
    animationSpeedPlaceholder: '请输入动画速度',
    animationDesc: '是否开启动画',
    animationSpeed: {
      slow: '极慢',
      normal: '正常',
      fast: '极快'
    },
    fontPreview: {
      title: '字体预览',
      chinese: '中文',
      english: 'English',
      japanese: '日本語',
      korean: '한국어',
      chineseText: '静夜思 床前明月光 疑是地上霜',
      englishText: 'The quick brown fox jumps over the lazy dog',
      japaneseText: 'あいうえお かきくけこ さしすせそ',
      koreanText: '가나다라마 바사아자차 카타파하'
    }
  },
  playback: {
    quality: '音质设置',
    qualityDesc: '选择音乐播放音质（网易云VIP）',
    qualityOptions: {
      standard: '标准',
      higher: '较高',
      exhigh: '极高',
      lossless: '无损',
      hires: 'Hi-Res',
      jyeffect: '高清环绕声',
      sky: '沉浸环绕声',
      dolby: '杜比全景声',
      jymaster: '超清母带'
    },
    musicSources: '音源设置',
    musicSourcesDesc: '选择音乐解析使用的音源平台',
    musicSourcesWarning: '至少需要选择一个音源平台',
    webPlatformNote: '网页版仅支持在线音源（GD音乐台、星辰音乐、云端音乐）',
    musicUnblockEnable: '启用音乐解析',
    musicUnblockEnableDesc: '开启后将尝试解析无法播放的音乐',
    configureMusicSources: '配置音源',
    selectedMusicSources: '已选音源：',
    noMusicSources: '未选择音源',
    gdmusicInfo: 'GD音乐台可自动解析多个平台音源，自动选择最佳结果',
    autoPlay: '自动播放',
    autoPlayDesc: '重新打开应用时是否自动继续播放',
    showStatusBar: '是否显示状态栏控制功能',
    showStatusBarContent: '可以在您的mac状态栏显示音乐控制功能(重启后生效)'
  },
  application: {
    closeAction: '关闭行为',
    closeActionDesc: '选择关闭窗口时的行为',
    closeOptions: {
      ask: '每次询问',
      minimize: '最小化到托盘',
      close: '直接退出'
    },
    shortcut: '快捷键设置',
    shortcutDesc: '自定义全局快捷键',
    download: '下载管理',
    downloadDesc: '是否始终显示下载列表按钮',
    unlimitedDownload: '无限制下载',
    unlimitedDownloadDesc: '开启后将无限制下载音乐（可能出现下载失败的情况）, 默认限制 300 首',
    downloadPath: '下载目录',
    downloadPathDesc: '选择音乐文件的下载位置'
  },
  network: {
    apiPort: '音乐API端口',
    apiPortDesc: '修改后需要重启应用',
    proxy: '代理设置',
    proxyDesc: '无法访问音乐时可以开启代理',
    proxyHost: '代理地址',
    proxyHostPlaceholder: '请输入代理地址',
    proxyPort: '代理端口',
    proxyPortPlaceholder: '请输入代理端口',
    realIP: 'realIP设置',
    realIPDesc: '由于限制,此项目在国外使用会受到限制可使用realIP参数,传进国内IP解决',
    messages: {
      proxySuccess: '代理设置已保存，重启应用后生效',
      proxyError: '请检查输入是否正确',
      realIPSuccess: '真实IP设置已保存',
      realIPError: '请输入有效的IP地址'
    }
  },
  system: {
    cache: '缓存管理',
    cacheDesc: '清除缓存',
    cacheClearTitle: '请选择要清除的缓存类型：',
    cacheTypes: {
      history: {
        label: '播放历史',
        description: '清除播放过的歌曲记录'
      },
      favorite: {
        label: '收藏记录',
        description: '清除本地收藏的歌曲记录(不会影响云端收藏)'
      },
      user: {
        label: '用户数据',
        description: '清除登录信息和用户相关数据'
      },
      settings: {
        label: '应用设置',
        description: '清除应用的所有自定义设置'
      },
      downloads: {
        label: '下载记录',
        description: '清除下载历史记录(不会删除已下载的文件)'
      },
      resources: {
        label: '音乐资源',
        description: '清除已加载的音乐文件、歌词等资源缓存'
      },
      lyrics: {
        label: '歌词资源',
        description: '清除已加载的歌词资源缓存'
      }
    },
    restart: '重启',
    restartDesc: '重启应用',
    messages: {
      clearSuccess: '清除成功，部分设置在重启后生效'
    }
  },
  validation: {
    selectProxyProtocol: '请选择代理协议',
    proxyHost: '请输入代理地址',
    portNumber: '请输入有效的端口号(1-65535)'
  },
  lyricSettings: {
    title: '歌词设置',
    tabs: {
      display: '显示',
      interface: '界面',
      typography: '文字',
      mobile: '移动端'
    },
    pureMode: '纯净模式',
    hideCover: '隐藏封面',
    centerDisplay: '居中显示',
    showTranslation: '显示翻译',
    hideLyrics: '隐藏歌词',
    hidePlayBar: '隐藏播放栏',
    hideMiniPlayBar: '隐藏迷你播放栏',
    showMiniPlayBar: '显示迷你播放栏',
    backgroundTheme: '背景主题',
    themeOptions: {
      default: '默认',
      light: '亮色',
      dark: '暗色'
    },
    fontSize: '字体大小',
    fontSizeMarks: {
      small: '小',
      medium: '中',
      large: '大'
    },
    letterSpacing: '字间距',
    letterSpacingMarks: {
      compact: '紧凑',
      default: '默认',
      loose: '宽松'
    },
    lineHeight: '行高',
    lineHeightMarks: {
      compact: '紧凑',
      default: '默认',
      loose: '宽松'
    },
    mobileLayout: '移动端布局',
    layoutOptions: {
      default: '默认',
      ios: 'iOS风格',
      android: '安卓风格'
    },
    mobileCoverStyle: '封面样式',
    coverOptions: {
      record: '唱片',
      square: '方形',
      full: '全屏'
    },
    lyricLines: '歌词行数',
    mobileUnavailable: '此设置仅在移动端可用'
  },
  themeColor: {
    title: '歌词主题色',
    presetColors: '预设颜色',
    customColor: '自定义颜色',
    preview: '预览效果',
    previewText: '歌词效果',
    colorNames: {
      'spotify-green': 'Spotify 绿',
      'apple-blue': '苹果蓝',
      'youtube-red': 'YouTube 红',
      orange: '活力橙',
      purple: '神秘紫',
      pink: '樱花粉'
    },
    tooltips: {
      openColorPicker: '打开色板',
      closeColorPicker: '关闭色板'
    },
    placeholder: '#1db954'
  },
  shortcutSettings: {
    title: '快捷键设置',
    shortcut: '快捷键',
    shortcutDesc: '自定义快捷键',
    shortcutConflict: '快捷键冲突',
    inputPlaceholder: '点击输入快捷键',
    resetShortcuts: '恢复默认',
    disableAll: '全部禁用',
    enableAll: '全部启用',
    togglePlay: '播放/暂停',
    prevPlay: '上一首',
    nextPlay: '下一首',
    volumeUp: '音量增加',
    volumeDown: '音量减少',
    toggleFavorite: '收藏/取消收藏',
    toggleWindow: '显示/隐藏窗口',
    scopeGlobal: '全局',
    scopeApp: '应用内',
    enabled: '启用',
    disabled: '禁用',
    messages: {
      resetSuccess: '已恢复默认快捷键，请记得保存',
      conflict: '存在冲突的快捷键，请重新设置',
      saveSuccess: '快捷键设置已保存',
      saveError: '保存快捷键失败，请重试',
      cancelEdit: '已取消修改',
      disableAll: '已禁用所有快捷键，请记得保存',
      enableAll: '已启用所有快捷键，请记得保存'
    }
  },
<<<<<<< HEAD
=======
  remoteControl: {
    title: '远程控制',
    enable: '启用远程控制',
    port: '服务端口',
    allowedIps: '允许的IP地址',
    addIp: '添加IP',
    emptyListHint: '空列表表示允许所有IP访问',
    saveSuccess: '远程控制设置已保存',
    accessInfo: '远程控制访问地址:'
  },
>>>>>>> 88e1c2cd
  cookie: {
    title: 'Cookie设置',
    description: '请输入网易云音乐的Cookie：',
    placeholder: '请粘贴完整的Cookie...',
    help: {
      format: 'Cookie通常以 "MUSIC_U=" 开头',
      source: '可以从浏览器开发者工具的网络请求中获取',
      storage: 'Cookie设置后将自动保存到本地存储'
    },
    action: {
      save: '保存Cookie',
      paste: '粘贴',
      clear: '清空'
    },
    validation: {
      required: '请输入Cookie',
      format: 'Cookie格式可能不正确，请检查是否包含MUSIC_U'
    },
    message: {
      saveSuccess: 'Cookie保存成功',
      saveError: 'Cookie保存失败',
      pasteSuccess: '粘贴成功',
      pasteError: '粘贴失败，请手动复制'
    },
    info: {
      length: '当前长度：{length} 字符'
    }
  }
};<|MERGE_RESOLUTION|>--- conflicted
+++ resolved
@@ -264,8 +264,6 @@
       enableAll: '已启用所有快捷键，请记得保存'
     }
   },
-<<<<<<< HEAD
-=======
   remoteControl: {
     title: '远程控制',
     enable: '启用远程控制',
@@ -276,7 +274,6 @@
     saveSuccess: '远程控制设置已保存',
     accessInfo: '远程控制访问地址:'
   },
->>>>>>> 88e1c2cd
   cookie: {
     title: 'Cookie设置',
     description: '请输入网易云音乐的Cookie：',
