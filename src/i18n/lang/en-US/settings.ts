export default {
  theme: 'Theme',
  language: 'Language',
  logout: 'Logout',
  sections: {
    basic: 'Basic Settings',
    playback: 'Playback Settings',
    application: 'Application Settings',
    network: 'Network Settings',
    system: 'System Management'
  },
  basic: {
    themeMode: 'Theme Mode',
    themeModeDesc: 'Switch between light/dark theme',
    autoTheme: 'Follow System',
    manualTheme: 'Manual Switch',
    language: 'Language Settings',
    languageDesc: 'Change display language',
    tokenManagement: 'Cookie Management',
    tokenManagementDesc: 'Manage NetEase Cloud Music login Cookie',
    tokenStatus: 'Current Cookie Status',
    tokenSet: 'Set',
    tokenNotSet: 'Not Set',
    setToken: 'Set Cookie',
    modifyToken: 'Modify Cookie',
    clearToken: 'Clear Cookie',
    font: 'Font Settings',
    fontDesc: 'Select fonts, prioritize fonts in order',
    fontScope: {
      global: 'Global',
      lyric: 'Lyrics Only'
    },
    animation: 'Animation Speed',
    animationSpeedPlaceholder: 'Enter animation speed',
    animationDesc: 'Enable/disable animations',
    animationSpeed: {
      slow: 'Very Slow',
      normal: 'Normal',
      fast: 'Very Fast'
    },
    fontPreview: {
      title: 'Font Preview',
      chinese: 'Chinese',
      english: 'English',
      japanese: 'Japanese',
      korean: 'Korean',
      chineseText: '静夜思 床前明月光 疑是地上霜',
      englishText: 'The quick brown fox jumps over the lazy dog',
      japaneseText: 'あいうえお かきくけこ さしすせそ',
      koreanText: '가나다라마 바사아자차 카타파하'
    }
  },
  playback: {
    quality: 'Audio Quality',
    qualityDesc: 'Select music playback quality (VIP)',
    qualityOptions: {
      standard: 'Standard',
      higher: 'Higher',
      exhigh: 'Extreme',
      lossless: 'Lossless',
      hires: 'Hi-Res',
      jyeffect: 'HD Surround',
      sky: 'Immersive',
      dolby: 'Dolby Atmos',
      jymaster: 'Master'
    },
    musicSources: 'Music Sources',
    musicSourcesDesc: 'Select music sources for song resolution',
    musicSourcesWarning: 'At least one music source must be selected',
    musicUnblockEnable: 'Enable Music Unblocking',
    musicUnblockEnableDesc: 'When enabled, attempts to resolve unplayable songs',
    configureMusicSources: 'Configure Sources',
    selectedMusicSources: 'Selected sources:',
    noMusicSources: 'No sources selected',
    gdmusicInfo:
      'GD Music Station intelligently resolves music from multiple platforms automatically',
    autoPlay: 'Auto Play',
    autoPlayDesc: 'Auto resume playback when reopening the app',
    showStatusBar: 'Show Status Bar',
    showStatusBarContent:
      'You can display the music control function in your mac status bar (effective __after a, restart)'
  },
  application: {
    closeAction: 'Close Action',
    closeActionDesc: 'Choose action when closing window',
    closeOptions: {
      ask: 'Ask Every Time',
      minimize: 'Minimize to Tray',
      close: 'Exit Directly'
    },
    shortcut: 'Shortcut Settings',
    shortcutDesc: 'Customize global shortcuts',
    download: 'Download Management',
    downloadDesc: 'Always show download list button',
    unlimitedDownload: 'Unlimited Download',
    unlimitedDownloadDesc: 'Enable unlimited download mode for music , default limit 300 songs',
    downloadPath: 'Download Directory',
    downloadPathDesc: 'Choose download location for music files'
  },
  network: {
    apiPort: 'Music API Port',
    apiPortDesc: 'Restart required after modification',
    proxy: 'Proxy Settings',
    proxyDesc: 'Enable proxy when unable to access music',
    proxyHost: 'Proxy Host',
    proxyHostPlaceholder: 'Enter proxy host',
    proxyPort: 'Proxy Port',
    proxyPortPlaceholder: 'Enter proxy port',
    realIP: 'RealIP Settings',
    realIPDesc: 'Use realIP parameter with mainland China IP to resolve access restrictions abroad',
    messages: {
      proxySuccess: 'Proxy settings saved, restart required to take effect',
      proxyError: 'Please check your input',
      realIPSuccess: 'RealIP settings saved',
      realIPError: 'Please enter a valid IP address'
    }
  },
  system: {
    cache: 'Cache Management',
    cacheDesc: 'Clear cache',
    cacheClearTitle: 'Select cache types to clear:',
    cacheTypes: {
      history: {
        label: 'Play History',
        description: 'Clear played song records'
      },
      favorite: {
        label: 'Favorites',
        description: 'Clear local favorite songs (cloud favorites not, affected)'
      },
      user: {
        label: 'User Data',
        description: 'Clear login info and user-related data'
      },
      settings: {
        label: 'App Settings',
        description: 'Clear all custom app settings'
      },
      downloads: {
        label: 'Download History',
        description: 'Clear download history (downloaded files not, affected)'
      },
      resources: {
        label: 'Music Resources',
        description: 'Clear cached music files, lyrics and other resources'
      },
      lyrics: {
        label: 'Lyrics Resources',
        description: 'Clear cached lyrics resources'
      }
    },
    restart: 'Restart',
    restartDesc: 'Restart application',
    messages: {
      clearSuccess: 'Cache cleared successfully, some settings will take effect after restart'
    }
  },
  validation: {
    selectProxyProtocol: 'Please select proxy protocol',
    proxyHost: 'Please enter proxy host',
    portNumber: 'Please enter a valid port number (1-65535)'
  },
  lyricSettings: {
    title: 'Lyric Settings',
    tabs: {
      display: 'Display',
      interface: 'Interface',
      typography: 'Typography',
      mobile: 'Mobile'
    },
    pureMode: 'Pure Mode',
    hideCover: 'Hide Cover',
    centerDisplay: 'Center Display',
    showTranslation: 'Show Translation',
    hideLyrics: 'Hide Lyrics',
    hidePlayBar: 'Hide Play Bar',
    hideMiniPlayBar: 'Hide Mini Play Bar',
    showMiniPlayBar: 'Show Mini Play Bar',
    backgroundTheme: 'Background Theme',
    themeOptions: {
      default: 'Default',
      light: 'Light',
      dark: 'Dark'
    },
    fontSize: 'Font Size',
    fontSizeMarks: {
      small: 'Small',
      medium: 'Medium',
      large: 'Large'
    },
    letterSpacing: 'Letter Spacing',
    letterSpacingMarks: {
      compact: 'Compact',
      default: 'Default',
      loose: 'Loose'
    },
    lineHeight: 'Line Height',
    lineHeightMarks: {
      compact: 'Compact',
      default: 'Default',
      loose: 'Loose'
    },
    mobileLayout: 'Mobile Layout',
    layoutOptions: {
      default: 'Default',
      ios: 'iOS Style',
      android: 'Android Style'
    },
    mobileCoverStyle: 'Cover Style',
    coverOptions: {
      record: 'Record',
      square: 'Square',
      full: 'Full Screen'
    },
    lyricLines: 'Lyric Lines',
    mobileUnavailable: 'This setting is only available on mobile devices'
  },
  themeColor: {
    title: 'Lyric Theme Color',
    presetColors: 'Preset Colors',
    customColor: 'Custom Color',
    preview: 'Preview',
    previewText: 'Lyric Effect',
    colorNames: {
      'spotify-green': 'Spotify Green',
      'apple-blue': 'Apple Blue',
      'youtube-red': 'YouTube Red',
      orange: 'Vibrant Orange',
      purple: 'Mystic Purple',
      pink: 'Cherry Pink'
    },
    tooltips: {
      openColorPicker: 'Open Color Picker',
      closeColorPicker: 'Close Color Picker'
    },
    placeholder: '#1db954'
  },
  shortcutSettings: {
    title: 'Shortcut Settings',
    shortcut: 'Shortcut',
    shortcutDesc: 'Customize global shortcuts',
    shortcutConflict: 'Shortcut Conflict',
    inputPlaceholder: 'Click to input shortcut',
    resetShortcuts: 'Reset',
    disableAll: 'Disable All',
    enableAll: 'Enable All',
    togglePlay: 'Play/Pause',
    prevPlay: 'Previous',
    nextPlay: 'Next',
    volumeUp: 'Volume Up',
    volumeDown: 'Volume Down',
    toggleFavorite: 'Favorite/Unfavorite',
    toggleWindow: 'Show/Hide Window',
    scopeGlobal: 'Global',
    scopeApp: 'App Only',
    enabled: 'Enabled',
    disabled: 'Disabled',
    messages: {
      resetSuccess: 'Shortcuts reset successfully, please save',
      conflict: 'Shortcut conflict, please reset',
      saveSuccess: 'Shortcuts saved successfully',
      saveError: 'Failed to save shortcuts',
      cancelEdit: 'Edit cancelled',
      disableAll: 'All shortcuts disabled, please save to apply',
      enableAll: 'All shortcuts enabled, please save to apply'
    }
  },
<<<<<<< HEAD
=======
  remoteControl: {
    title: 'Remote Control',
    enable: 'Enable Remote Control',
    port: 'Port',
    allowedIps: 'Allowed IPs',
    addIp: 'Add IP',
    emptyListHint: 'Empty list means allow all IPs',
    saveSuccess: 'Remote control settings saved',
    accessInfo: 'Remote control access address:'
  },
>>>>>>> 88e1c2cd
  cookie: {
    title: 'Cookie Settings',
    description: 'Please enter NetEase Cloud Music Cookie:',
    placeholder: 'Please paste the complete Cookie...',
    help: {
      format: 'Cookie usually starts with "MUSIC_U="',
      source: 'Can be obtained from browser developer tools network requests',
      storage: 'Cookie will be automatically saved to local storage after setting'
    },
    action: {
      save: 'Save Cookie',
      paste: 'Paste',
      clear: 'Clear'
    },
    validation: {
      required: 'Please enter Cookie',
      format: 'Cookie format may be incorrect, please check if it contains MUSIC_U'
    },
    message: {
      saveSuccess: 'Cookie saved successfully',
      saveError: 'Failed to save Cookie',
      pasteSuccess: 'Pasted successfully',
      pasteError: 'Paste failed, please copy manually'
    },
    info: {
      length: 'Current length: {length} characters'
    }
  }
};<|MERGE_RESOLUTION|>--- conflicted
+++ resolved
@@ -265,8 +265,6 @@
       enableAll: 'All shortcuts enabled, please save to apply'
     }
   },
-<<<<<<< HEAD
-=======
   remoteControl: {
     title: 'Remote Control',
     enable: 'Enable Remote Control',
@@ -277,7 +275,6 @@
     saveSuccess: 'Remote control settings saved',
     accessInfo: 'Remote control access address:'
   },
->>>>>>> 88e1c2cd
   cookie: {
     title: 'Cookie Settings',
     description: 'Please enter NetEase Cloud Music Cookie:',
