--- conflicted
+++ resolved
@@ -19,9 +19,6 @@
   "fontScope": "global",
   "autoPlay": false,
   "downloadPath": "",
-<<<<<<< HEAD
-  "language": "zh-CN"
-=======
+  "language": "zh-CN",
   "alwaysShowDownloadButton": false
->>>>>>> 5fc6edba
 }